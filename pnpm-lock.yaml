lockfileVersion: '9.0'

settings:
  autoInstallPeers: true
  excludeLinksFromLockfile: true

importers:

  .:
    devDependencies:
      '@changesets/cli':
        specifier: ^2.26.2
        version: 2.28.1
      '@changesets/read':
        specifier: ^0.5.9
        version: 0.5.9
      changeset:
        specifier: ^0.2.6
        version: 0.2.6

  packages/js-sdk:
    dependencies:
      e2b:
        specifier: ^1.0.7
        version: 1.0.7
    devDependencies:
      '@types/node':
        specifier: ^22.13.9
        version: 22.13.10
      dotenv:
        specifier: ^16.4.5
        version: 16.4.7
      tsup:
        specifier: ^8.3.5
<<<<<<< HEAD
        version: 8.3.6(postcss@8.5.1)(tsx@4.19.2)(typescript@5.7.3)(yaml@2.7.0)
=======
        version: 8.4.0(tsx@4.19.3)(typescript@5.8.2)
>>>>>>> 01c3ae83
      tsx:
        specifier: ^4.19.2
        version: 4.19.3
      typedoc:
<<<<<<< HEAD
        specifier: 0.26.8
        version: 0.26.8(typescript@5.7.3)
      typedoc-plugin-markdown:
        specifier: 4.2.7
        version: 4.2.7(typedoc@0.26.8(typescript@5.7.3))
=======
        specifier: ^0.27.9
        version: 0.27.9(typescript@5.8.2)
      typedoc-plugin-markdown:
        specifier: ^4.2.7
        version: 4.4.2(typedoc@0.27.9)
>>>>>>> 01c3ae83
      typescript:
        specifier: ^5.6.3
        version: 5.8.2
      vitest:
        specifier: ^3.0.5
<<<<<<< HEAD
        version: 3.0.5(@types/node@22.13.10)(tsx@4.19.2)(yaml@2.7.0)
=======
        version: 3.0.8(@types/node@22.13.10)(tsx@4.19.3)
>>>>>>> 01c3ae83

  packages/python-sdk: {}

packages:

  '@babel/runtime@7.26.9':
    resolution: {integrity: sha512-aA63XwOkcl4xxQa3HjPMqOP6LiK0ZDv3mUPYEFXkpHbaFjtGggE1A61FjFzJnB+p7/oy2gA8E+rcBNl/zC1tMg==}
    engines: {node: '>=6.9.0'}

  '@bufbuild/protobuf@2.2.3':
    resolution: {integrity: sha512-tFQoXHJdkEOSwj5tRIZSPNUuXK3RaR7T1nUrPgbYX1pUbvqqaaZAsfo+NXBPsz5rZMSKVFrgK1WL8Q/MSLvprg==}

  '@changesets/apply-release-plan@7.0.10':
    resolution: {integrity: sha512-wNyeIJ3yDsVspYvHnEz1xQDq18D9ifed3lI+wxRQRK4pArUcuHgCTrHv0QRnnwjhVCQACxZ+CBih3wgOct6UXw==}

  '@changesets/assemble-release-plan@6.0.6':
    resolution: {integrity: sha512-Frkj8hWJ1FRZiY3kzVCKzS0N5mMwWKwmv9vpam7vt8rZjLL1JMthdh6pSDVSPumHPshTTkKZ0VtNbE0cJHZZUg==}

  '@changesets/changelog-git@0.2.1':
    resolution: {integrity: sha512-x/xEleCFLH28c3bQeQIyeZf8lFXyDFVn1SgcBiR2Tw/r4IAWlk1fzxCEZ6NxQAjF2Nwtczoen3OA2qR+UawQ8Q==}

  '@changesets/cli@2.28.1':
    resolution: {integrity: sha512-PiIyGRmSc6JddQJe/W1hRPjiN4VrMvb2VfQ6Uydy2punBioQrsxppyG5WafinKcW1mT0jOe/wU4k9Zy5ff21AA==}
    hasBin: true

  '@changesets/config@3.1.1':
    resolution: {integrity: sha512-bd+3Ap2TKXxljCggI0mKPfzCQKeV/TU4yO2h2C6vAihIo8tzseAn2e7klSuiyYYXvgu53zMN1OeYMIQkaQoWnA==}

  '@changesets/errors@0.1.4':
    resolution: {integrity: sha512-HAcqPF7snsUJ/QzkWoKfRfXushHTu+K5KZLJWPb34s4eCZShIf8BFO3fwq6KU8+G7L5KdtN2BzQAXOSXEyiY9Q==}

  '@changesets/errors@0.2.0':
    resolution: {integrity: sha512-6BLOQUscTpZeGljvyQXlWOItQyU71kCdGz7Pi8H8zdw6BI0g3m43iL4xKUVPWtG+qrrL9DTjpdn8eYuCQSRpow==}

  '@changesets/get-dependents-graph@2.1.3':
    resolution: {integrity: sha512-gphr+v0mv2I3Oxt19VdWRRUxq3sseyUpX9DaHpTUmLj92Y10AGy+XOtV+kbM6L/fDcpx7/ISDFK6T8A/P3lOdQ==}

  '@changesets/get-release-plan@4.0.8':
    resolution: {integrity: sha512-MM4mq2+DQU1ZT7nqxnpveDMTkMBLnwNX44cX7NSxlXmr7f8hO6/S2MXNiXG54uf/0nYnefv0cfy4Czf/ZL/EKQ==}

  '@changesets/get-version-range-type@0.4.0':
    resolution: {integrity: sha512-hwawtob9DryoGTpixy1D3ZXbGgJu1Rhr+ySH2PvTLHvkZuQ7sRT4oQwMh0hbqZH1weAooedEjRsbrWcGLCeyVQ==}

  '@changesets/git@2.0.0':
    resolution: {integrity: sha512-enUVEWbiqUTxqSnmesyJGWfzd51PY4H7mH9yUw0hPVpZBJ6tQZFMU3F3mT/t9OJ/GjyiM4770i+sehAn6ymx6A==}

  '@changesets/git@3.0.2':
    resolution: {integrity: sha512-r1/Kju9Y8OxRRdvna+nxpQIsMsRQn9dhhAZt94FLDeu0Hij2hnOozW8iqnHBgvu+KdnJppCveQwK4odwfw/aWQ==}

  '@changesets/logger@0.0.5':
    resolution: {integrity: sha512-gJyZHomu8nASHpaANzc6bkQMO9gU/ib20lqew1rVx753FOxffnCrJlGIeQVxNWCqM+o6OOleCo/ivL8UAO5iFw==}

  '@changesets/logger@0.1.1':
    resolution: {integrity: sha512-OQtR36ZlnuTxKqoW4Sv6x5YIhOmClRd5pWsjZsddYxpWs517R0HkyiefQPIytCVh4ZcC5x9XaG8KTdd5iRQUfg==}

  '@changesets/parse@0.3.16':
    resolution: {integrity: sha512-127JKNd167ayAuBjUggZBkmDS5fIKsthnr9jr6bdnuUljroiERW7FBTDNnNVyJ4l69PzR57pk6mXQdtJyBCJKg==}

  '@changesets/parse@0.4.1':
    resolution: {integrity: sha512-iwksMs5Bf/wUItfcg+OXrEpravm5rEd9Bf4oyIPL4kVTmJQ7PNDSd6MDYkpSJR1pn7tz/k8Zf2DhTCqX08Ou+Q==}

  '@changesets/pre@2.0.2':
    resolution: {integrity: sha512-HaL/gEyFVvkf9KFg6484wR9s0qjAXlZ8qWPDkTyKF6+zqjBe/I2mygg3MbpZ++hdi0ToqNUF8cjj7fBy0dg8Ug==}

  '@changesets/read@0.5.9':
    resolution: {integrity: sha512-T8BJ6JS6j1gfO1HFq50kU3qawYxa4NTbI/ASNVVCBTsKquy2HYwM9r7ZnzkiMe8IEObAJtUVGSrePCOxAK2haQ==}

  '@changesets/read@0.6.3':
    resolution: {integrity: sha512-9H4p/OuJ3jXEUTjaVGdQEhBdqoT2cO5Ts95JTFsQyawmKzpL8FnIeJSyhTDPW1MBRDnwZlHFEM9SpPwJDY5wIg==}

  '@changesets/should-skip-package@0.1.2':
    resolution: {integrity: sha512-qAK/WrqWLNCP22UDdBTMPH5f41elVDlsNyat180A33dWxuUDyNpg6fPi/FyTZwRriVjg0L8gnjJn2F9XAoF0qw==}

  '@changesets/types@4.1.0':
    resolution: {integrity: sha512-LDQvVDv5Kb50ny2s25Fhm3d9QSZimsoUGBsUioj6MC3qbMUCuC8GPIvk/M6IvXx3lYhAs0lwWUQLb+VIEUCECw==}

  '@changesets/types@5.2.1':
    resolution: {integrity: sha512-myLfHbVOqaq9UtUKqR/nZA/OY7xFjQMdfgfqeZIBK4d0hA6pgxArvdv8M+6NUzzBsjWLOtvApv8YHr4qM+Kpfg==}

  '@changesets/types@6.1.0':
    resolution: {integrity: sha512-rKQcJ+o1nKNgeoYRHKOS07tAMNd3YSN0uHaJOZYjBAgxfV7TUE7JE+z4BzZdQwb5hKaYbayKN5KrYV7ODb2rAA==}

  '@changesets/write@0.4.0':
    resolution: {integrity: sha512-CdTLvIOPiCNuH71pyDu3rA+Q0n65cmAbXnwWH84rKGiFumFzkmHNT8KHTMEchcxN+Kl8I54xGUhJ7l3E7X396Q==}

  '@connectrpc/connect-web@2.0.0-rc.3':
    resolution: {integrity: sha512-w88P8Lsn5CCsA7MFRl2e6oLY4J/5toiNtJns/YJrlyQaWOy3RO8pDgkz+iIkG98RPMhj2thuBvsd3Cn4DKKCkw==}
    peerDependencies:
      '@bufbuild/protobuf': ^2.2.0
      '@connectrpc/connect': 2.0.0-rc.3

  '@connectrpc/connect@2.0.0-rc.3':
    resolution: {integrity: sha512-ARBt64yEyKbanyRETTjcjJuHr2YXorzQo0etyS5+P6oSeW8xEuzajA9g+zDnMcj1hlX2dQE93foIWQGfpru7gQ==}
    peerDependencies:
      '@bufbuild/protobuf': ^2.2.0

  '@esbuild/aix-ppc64@0.25.1':
    resolution: {integrity: sha512-kfYGy8IdzTGy+z0vFGvExZtxkFlA4zAxgKEahG9KE1ScBjpQnFsNOX8KTU5ojNru5ed5CVoJYXFtoxaq5nFbjQ==}
    engines: {node: '>=18'}
    cpu: [ppc64]
    os: [aix]

  '@esbuild/android-arm64@0.25.1':
    resolution: {integrity: sha512-50tM0zCJW5kGqgG7fQ7IHvQOcAn9TKiVRuQ/lN0xR+T2lzEFvAi1ZcS8DiksFcEpf1t/GYOeOfCAgDHFpkiSmA==}
    engines: {node: '>=18'}
    cpu: [arm64]
    os: [android]

  '@esbuild/android-arm@0.25.1':
    resolution: {integrity: sha512-dp+MshLYux6j/JjdqVLnMglQlFu+MuVeNrmT5nk6q07wNhCdSnB7QZj+7G8VMUGh1q+vj2Bq8kRsuyA00I/k+Q==}
    engines: {node: '>=18'}
    cpu: [arm]
    os: [android]

  '@esbuild/android-x64@0.25.1':
    resolution: {integrity: sha512-GCj6WfUtNldqUzYkN/ITtlhwQqGWu9S45vUXs7EIYf+7rCiiqH9bCloatO9VhxsL0Pji+PF4Lz2XXCES+Q8hDw==}
    engines: {node: '>=18'}
    cpu: [x64]
    os: [android]

  '@esbuild/darwin-arm64@0.25.1':
    resolution: {integrity: sha512-5hEZKPf+nQjYoSr/elb62U19/l1mZDdqidGfmFutVUjjUZrOazAtwK+Kr+3y0C/oeJfLlxo9fXb1w7L+P7E4FQ==}
    engines: {node: '>=18'}
    cpu: [arm64]
    os: [darwin]

  '@esbuild/darwin-x64@0.25.1':
    resolution: {integrity: sha512-hxVnwL2Dqs3fM1IWq8Iezh0cX7ZGdVhbTfnOy5uURtao5OIVCEyj9xIzemDi7sRvKsuSdtCAhMKarxqtlyVyfA==}
    engines: {node: '>=18'}
    cpu: [x64]
    os: [darwin]

  '@esbuild/freebsd-arm64@0.25.1':
    resolution: {integrity: sha512-1MrCZs0fZa2g8E+FUo2ipw6jw5qqQiH+tERoS5fAfKnRx6NXH31tXBKI3VpmLijLH6yriMZsxJtaXUyFt/8Y4A==}
    engines: {node: '>=18'}
    cpu: [arm64]
    os: [freebsd]

  '@esbuild/freebsd-x64@0.25.1':
    resolution: {integrity: sha512-0IZWLiTyz7nm0xuIs0q1Y3QWJC52R8aSXxe40VUxm6BB1RNmkODtW6LHvWRrGiICulcX7ZvyH6h5fqdLu4gkww==}
    engines: {node: '>=18'}
    cpu: [x64]
    os: [freebsd]

  '@esbuild/linux-arm64@0.25.1':
    resolution: {integrity: sha512-jaN3dHi0/DDPelk0nLcXRm1q7DNJpjXy7yWaWvbfkPvI+7XNSc/lDOnCLN7gzsyzgu6qSAmgSvP9oXAhP973uQ==}
    engines: {node: '>=18'}
    cpu: [arm64]
    os: [linux]

  '@esbuild/linux-arm@0.25.1':
    resolution: {integrity: sha512-NdKOhS4u7JhDKw9G3cY6sWqFcnLITn6SqivVArbzIaf3cemShqfLGHYMx8Xlm/lBit3/5d7kXvriTUGa5YViuQ==}
    engines: {node: '>=18'}
    cpu: [arm]
    os: [linux]

  '@esbuild/linux-ia32@0.25.1':
    resolution: {integrity: sha512-OJykPaF4v8JidKNGz8c/q1lBO44sQNUQtq1KktJXdBLn1hPod5rE/Hko5ugKKZd+D2+o1a9MFGUEIUwO2YfgkQ==}
    engines: {node: '>=18'}
    cpu: [ia32]
    os: [linux]

  '@esbuild/linux-loong64@0.25.1':
    resolution: {integrity: sha512-nGfornQj4dzcq5Vp835oM/o21UMlXzn79KobKlcs3Wz9smwiifknLy4xDCLUU0BWp7b/houtdrgUz7nOGnfIYg==}
    engines: {node: '>=18'}
    cpu: [loong64]
    os: [linux]

  '@esbuild/linux-mips64el@0.25.1':
    resolution: {integrity: sha512-1osBbPEFYwIE5IVB/0g2X6i1qInZa1aIoj1TdL4AaAb55xIIgbg8Doq6a5BzYWgr+tEcDzYH67XVnTmUzL+nXg==}
    engines: {node: '>=18'}
    cpu: [mips64el]
    os: [linux]

  '@esbuild/linux-ppc64@0.25.1':
    resolution: {integrity: sha512-/6VBJOwUf3TdTvJZ82qF3tbLuWsscd7/1w+D9LH0W/SqUgM5/JJD0lrJ1fVIfZsqB6RFmLCe0Xz3fmZc3WtyVg==}
    engines: {node: '>=18'}
    cpu: [ppc64]
    os: [linux]

  '@esbuild/linux-riscv64@0.25.1':
    resolution: {integrity: sha512-nSut/Mx5gnilhcq2yIMLMe3Wl4FK5wx/o0QuuCLMtmJn+WeWYoEGDN1ipcN72g1WHsnIbxGXd4i/MF0gTcuAjQ==}
    engines: {node: '>=18'}
    cpu: [riscv64]
    os: [linux]

  '@esbuild/linux-s390x@0.25.1':
    resolution: {integrity: sha512-cEECeLlJNfT8kZHqLarDBQso9a27o2Zd2AQ8USAEoGtejOrCYHNtKP8XQhMDJMtthdF4GBmjR2au3x1udADQQQ==}
    engines: {node: '>=18'}
    cpu: [s390x]
    os: [linux]

  '@esbuild/linux-x64@0.25.1':
    resolution: {integrity: sha512-xbfUhu/gnvSEg+EGovRc+kjBAkrvtk38RlerAzQxvMzlB4fXpCFCeUAYzJvrnhFtdeyVCDANSjJvOvGYoeKzFA==}
    engines: {node: '>=18'}
    cpu: [x64]
    os: [linux]

  '@esbuild/netbsd-arm64@0.25.1':
    resolution: {integrity: sha512-O96poM2XGhLtpTh+s4+nP7YCCAfb4tJNRVZHfIE7dgmax+yMP2WgMd2OecBuaATHKTHsLWHQeuaxMRnCsH8+5g==}
    engines: {node: '>=18'}
    cpu: [arm64]
    os: [netbsd]

  '@esbuild/netbsd-x64@0.25.1':
    resolution: {integrity: sha512-X53z6uXip6KFXBQ+Krbx25XHV/NCbzryM6ehOAeAil7X7oa4XIq+394PWGnwaSQ2WRA0KI6PUO6hTO5zeF5ijA==}
    engines: {node: '>=18'}
    cpu: [x64]
    os: [netbsd]

  '@esbuild/openbsd-arm64@0.25.1':
    resolution: {integrity: sha512-Na9T3szbXezdzM/Kfs3GcRQNjHzM6GzFBeU1/6IV/npKP5ORtp9zbQjvkDJ47s6BCgaAZnnnu/cY1x342+MvZg==}
    engines: {node: '>=18'}
    cpu: [arm64]
    os: [openbsd]

  '@esbuild/openbsd-x64@0.25.1':
    resolution: {integrity: sha512-T3H78X2h1tszfRSf+txbt5aOp/e7TAz3ptVKu9Oyir3IAOFPGV6O9c2naym5TOriy1l0nNf6a4X5UXRZSGX/dw==}
    engines: {node: '>=18'}
    cpu: [x64]
    os: [openbsd]

  '@esbuild/sunos-x64@0.25.1':
    resolution: {integrity: sha512-2H3RUvcmULO7dIE5EWJH8eubZAI4xw54H1ilJnRNZdeo8dTADEZ21w6J22XBkXqGJbe0+wnNJtw3UXRoLJnFEg==}
    engines: {node: '>=18'}
    cpu: [x64]
    os: [sunos]

  '@esbuild/win32-arm64@0.25.1':
    resolution: {integrity: sha512-GE7XvrdOzrb+yVKB9KsRMq+7a2U/K5Cf/8grVFRAGJmfADr/e/ODQ134RK2/eeHqYV5eQRFxb1hY7Nr15fv1NQ==}
    engines: {node: '>=18'}
    cpu: [arm64]
    os: [win32]

  '@esbuild/win32-ia32@0.25.1':
    resolution: {integrity: sha512-uOxSJCIcavSiT6UnBhBzE8wy3n0hOkJsBOzy7HDAuTDE++1DJMRRVCPGisULScHL+a/ZwdXPpXD3IyFKjA7K8A==}
    engines: {node: '>=18'}
    cpu: [ia32]
    os: [win32]

  '@esbuild/win32-x64@0.25.1':
    resolution: {integrity: sha512-Y1EQdcfwMSeQN/ujR5VayLOJ1BHaK+ssyk0AEzPjC+t1lITgsnccPqFjb6V+LsTp/9Iov4ysfjxLaGJ9RPtkVg==}
    engines: {node: '>=18'}
    cpu: [x64]
    os: [win32]

  '@isaacs/cliui@8.0.2':
    resolution: {integrity: sha512-O8jcjabXaleOG9DQ0+ARXWZBTfnP4WNAqzuiJK7ll44AmxGKv/J2M4TPjxjY3znBCfvBXFzucm1twdyFybFqEA==}
    engines: {node: '>=12'}

  '@jridgewell/gen-mapping@0.3.8':
    resolution: {integrity: sha512-imAbBGkb+ebQyxKgzv5Hu2nmROxoDOXHh80evxdoXNOrvAnVx7zimzc1Oo5h9RlfV4vPXaE2iM5pOFbvOCClWA==}
    engines: {node: '>=6.0.0'}

  '@jridgewell/resolve-uri@3.1.2':
    resolution: {integrity: sha512-bRISgCIjP20/tbWSPWMEi54QVPRZExkuD9lJL+UIxUKtwVJA8wW1Trb1jMs1RFXo1CBTNZ/5hpC9QvmKWdopKw==}
    engines: {node: '>=6.0.0'}

  '@jridgewell/set-array@1.2.1':
    resolution: {integrity: sha512-R8gLRTZeyp03ymzP/6Lil/28tGeGEzhx1q2k703KGWRAI1VdvPIXdG70VJc2pAMw3NA6JKL5hhFu1sJX0Mnn/A==}
    engines: {node: '>=6.0.0'}

  '@jridgewell/sourcemap-codec@1.5.0':
    resolution: {integrity: sha512-gv3ZRaISU3fjPAgNsriBRqGWQL6quFx04YMPW/zD8XMLsU32mhCCbfbO6KZFLjvYpCZ8zyDEgqsgf+PwPaM7GQ==}

  '@jridgewell/trace-mapping@0.3.25':
    resolution: {integrity: sha512-vNk6aEwybGtawWmy/PzwnGDOjCkLWSD2wqvjGGAgOAwCGWySYXfYoxt00IJkTF+8Lb57DwOb3Aa0o9CApepiYQ==}

  '@manypkg/find-root@1.1.0':
    resolution: {integrity: sha512-mki5uBvhHzO8kYYix/WRy2WX8S3B5wdVSc9D6KcU5lQNglP2yt58/VfLuAK49glRXChosY8ap2oJ1qgma3GUVA==}

  '@manypkg/get-packages@1.1.3':
    resolution: {integrity: sha512-fo+QhuU3qE/2TQMQmbVMqaQ6EWbMhi4ABWP+O4AM1NqPBuy0OrApV5LO6BrrgnhtAHS2NH6RrVk9OL181tTi8A==}

  '@nodelib/fs.scandir@2.1.5':
    resolution: {integrity: sha512-vq24Bq3ym5HEQm2NKCr3yXDwjc7vTsEThRDnkp2DK9p1uqLR+DHurm/NOTo0KG7HYHU7eppKZj3MyqYuMBf62g==}
    engines: {node: '>= 8'}

  '@nodelib/fs.stat@2.0.5':
    resolution: {integrity: sha512-RkhPPp2zrqDAQA/2jNhnztcPAlv64XdhIp7a7454A5ovI7Bukxgt7MX7udwAu3zg1DcpPU0rz3VV1SeaqvY4+A==}
    engines: {node: '>= 8'}

  '@nodelib/fs.walk@1.2.8':
    resolution: {integrity: sha512-oGB+UxlgWcgQkgwo8GcEGwemoTFt3FIO9ababBmaGwXIoBKZ+GTy0pP185beGg7Llih/NSHSV2XAs1lnznocSg==}
    engines: {node: '>= 8'}

  '@pkgjs/parseargs@0.11.0':
    resolution: {integrity: sha512-+1VkjdD0QBLPodGrJUeqarH8VAIvQODIbwh9XpP5Syisf7YoQgsJKPNFoqqLQlu+VQ/tVSshMR6loPMn8U+dPg==}
    engines: {node: '>=14'}

  '@rollup/rollup-android-arm-eabi@4.35.0':
    resolution: {integrity: sha512-uYQ2WfPaqz5QtVgMxfN6NpLD+no0MYHDBywl7itPYd3K5TjjSghNKmX8ic9S8NU8w81NVhJv/XojcHptRly7qQ==}
    cpu: [arm]
    os: [android]

  '@rollup/rollup-android-arm64@4.35.0':
    resolution: {integrity: sha512-FtKddj9XZudurLhdJnBl9fl6BwCJ3ky8riCXjEw3/UIbjmIY58ppWwPEvU3fNu+W7FUsAsB1CdH+7EQE6CXAPA==}
    cpu: [arm64]
    os: [android]

  '@rollup/rollup-darwin-arm64@4.35.0':
    resolution: {integrity: sha512-Uk+GjOJR6CY844/q6r5DR/6lkPFOw0hjfOIzVx22THJXMxktXG6CbejseJFznU8vHcEBLpiXKY3/6xc+cBm65Q==}
    cpu: [arm64]
    os: [darwin]

  '@rollup/rollup-darwin-x64@4.35.0':
    resolution: {integrity: sha512-3IrHjfAS6Vkp+5bISNQnPogRAW5GAV1n+bNCrDwXmfMHbPl5EhTmWtfmwlJxFRUCBZ+tZ/OxDyU08aF6NI/N5Q==}
    cpu: [x64]
    os: [darwin]

  '@rollup/rollup-freebsd-arm64@4.35.0':
    resolution: {integrity: sha512-sxjoD/6F9cDLSELuLNnY0fOrM9WA0KrM0vWm57XhrIMf5FGiN8D0l7fn+bpUeBSU7dCgPV2oX4zHAsAXyHFGcQ==}
    cpu: [arm64]
    os: [freebsd]

  '@rollup/rollup-freebsd-x64@4.35.0':
    resolution: {integrity: sha512-2mpHCeRuD1u/2kruUiHSsnjWtHjqVbzhBkNVQ1aVD63CcexKVcQGwJ2g5VphOd84GvxfSvnnlEyBtQCE5hxVVw==}
    cpu: [x64]
    os: [freebsd]

  '@rollup/rollup-linux-arm-gnueabihf@4.35.0':
    resolution: {integrity: sha512-mrA0v3QMy6ZSvEuLs0dMxcO2LnaCONs1Z73GUDBHWbY8tFFocM6yl7YyMu7rz4zS81NDSqhrUuolyZXGi8TEqg==}
    cpu: [arm]
    os: [linux]

  '@rollup/rollup-linux-arm-musleabihf@4.35.0':
    resolution: {integrity: sha512-DnYhhzcvTAKNexIql8pFajr0PiDGrIsBYPRvCKlA5ixSS3uwo/CWNZxB09jhIapEIg945KOzcYEAGGSmTSpk7A==}
    cpu: [arm]
    os: [linux]

  '@rollup/rollup-linux-arm64-gnu@4.35.0':
    resolution: {integrity: sha512-uagpnH2M2g2b5iLsCTZ35CL1FgyuzzJQ8L9VtlJ+FckBXroTwNOaD0z0/UF+k5K3aNQjbm8LIVpxykUOQt1m/A==}
    cpu: [arm64]
    os: [linux]

  '@rollup/rollup-linux-arm64-musl@4.35.0':
    resolution: {integrity: sha512-XQxVOCd6VJeHQA/7YcqyV0/88N6ysSVzRjJ9I9UA/xXpEsjvAgDTgH3wQYz5bmr7SPtVK2TsP2fQ2N9L4ukoUg==}
    cpu: [arm64]
    os: [linux]

  '@rollup/rollup-linux-loongarch64-gnu@4.35.0':
    resolution: {integrity: sha512-5pMT5PzfgwcXEwOaSrqVsz/LvjDZt+vQ8RT/70yhPU06PTuq8WaHhfT1LW+cdD7mW6i/J5/XIkX/1tCAkh1W6g==}
    cpu: [loong64]
    os: [linux]

  '@rollup/rollup-linux-powerpc64le-gnu@4.35.0':
    resolution: {integrity: sha512-c+zkcvbhbXF98f4CtEIP1EBA/lCic5xB0lToneZYvMeKu5Kamq3O8gqrxiYYLzlZH6E3Aq+TSW86E4ay8iD8EA==}
    cpu: [ppc64]
    os: [linux]

  '@rollup/rollup-linux-riscv64-gnu@4.35.0':
    resolution: {integrity: sha512-s91fuAHdOwH/Tad2tzTtPX7UZyytHIRR6V4+2IGlV0Cej5rkG0R61SX4l4y9sh0JBibMiploZx3oHKPnQBKe4g==}
    cpu: [riscv64]
    os: [linux]

  '@rollup/rollup-linux-s390x-gnu@4.35.0':
    resolution: {integrity: sha512-hQRkPQPLYJZYGP+Hj4fR9dDBMIM7zrzJDWFEMPdTnTy95Ljnv0/4w/ixFw3pTBMEuuEuoqtBINYND4M7ujcuQw==}
    cpu: [s390x]
    os: [linux]

  '@rollup/rollup-linux-x64-gnu@4.35.0':
    resolution: {integrity: sha512-Pim1T8rXOri+0HmV4CdKSGrqcBWX0d1HoPnQ0uw0bdp1aP5SdQVNBy8LjYncvnLgu3fnnCt17xjWGd4cqh8/hA==}
    cpu: [x64]
    os: [linux]

  '@rollup/rollup-linux-x64-musl@4.35.0':
    resolution: {integrity: sha512-QysqXzYiDvQWfUiTm8XmJNO2zm9yC9P/2Gkrwg2dH9cxotQzunBHYr6jk4SujCTqnfGxduOmQcI7c2ryuW8XVg==}
    cpu: [x64]
    os: [linux]

  '@rollup/rollup-win32-arm64-msvc@4.35.0':
    resolution: {integrity: sha512-OUOlGqPkVJCdJETKOCEf1mw848ZyJ5w50/rZ/3IBQVdLfR5jk/6Sr5m3iO2tdPgwo0x7VcncYuOvMhBWZq8ayg==}
    cpu: [arm64]
    os: [win32]

  '@rollup/rollup-win32-ia32-msvc@4.35.0':
    resolution: {integrity: sha512-2/lsgejMrtwQe44glq7AFFHLfJBPafpsTa6JvP2NGef/ifOa4KBoglVf7AKN7EV9o32evBPRqfg96fEHzWo5kw==}
    cpu: [ia32]
    os: [win32]

  '@rollup/rollup-win32-x64-msvc@4.35.0':
    resolution: {integrity: sha512-PIQeY5XDkrOysbQblSW7v3l1MDZzkTEzAfTPkj5VAu3FW8fS4ynyLg2sINp0fp3SjZ8xkRYpLqoKcYqAkhU1dw==}
    cpu: [x64]
    os: [win32]

  '@shikijs/core@1.29.2':
    resolution: {integrity: sha512-vju0lY9r27jJfOY4Z7+Rt/nIOjzJpZ3y+nYpqtUZInVoXQ/TJZcfGnNOGnKjFdVZb8qexiCuSlZRKcGfhhTTZQ==}

  '@shikijs/engine-javascript@1.29.2':
    resolution: {integrity: sha512-iNEZv4IrLYPv64Q6k7EPpOCE/nuvGiKl7zxdq0WFuRPF5PAE9PRo2JGq/d8crLusM59BRemJ4eOqrFrC4wiQ+A==}

  '@shikijs/engine-oniguruma@1.29.2':
    resolution: {integrity: sha512-7iiOx3SG8+g1MnlzZVDYiaeHe7Ez2Kf2HrJzdmGwkRisT7r4rak0e655AcM/tF9JG/kg5fMNYlLLKglbN7gBqA==}

  '@shikijs/langs@1.29.2':
    resolution: {integrity: sha512-FIBA7N3LZ+223U7cJDUYd5shmciFQlYkFXlkKVaHsCPgfVLiO+e12FmQE6Tf9vuyEsFe3dIl8qGWKXgEHL9wmQ==}

  '@shikijs/themes@1.29.2':
    resolution: {integrity: sha512-i9TNZlsq4uoyqSbluIcZkmPL9Bfi3djVxRnofUHwvx/h6SRW3cwgBC5SML7vsDcWyukY0eCzVN980rqP6qNl9g==}

  '@shikijs/types@1.29.2':
    resolution: {integrity: sha512-VJjK0eIijTZf0QSTODEXCqinjBn0joAHQ+aPSBzrv4O2d/QSbsMw+ZeSRx03kV34Hy7NzUvV/7NqfYGRLrASmw==}

  '@shikijs/vscode-textmate@10.0.2':
    resolution: {integrity: sha512-83yeghZ2xxin3Nj8z1NMd/NCuca+gsYXswywDy5bHvwlWL8tpTQmzGeUuHd9FC3E/SBEMvzJRwWEOz5gGes9Qg==}

  '@types/estree@1.0.6':
    resolution: {integrity: sha512-AYnb1nQyY49te+VRAVgmzfcgjYS91mY5P0TKUDCLEM+gNnA+3T6rWITXRLYCpahpqSQbN5cE+gHpnPyXjHWxcw==}

  '@types/hast@3.0.4':
    resolution: {integrity: sha512-WPs+bbQw5aCj+x6laNGWLH3wviHtoCv/P3+otBhbOhJgG8qtpdAMlTCxLtsTWA7LH1Oh/bFCHsBn0TPS5m30EQ==}

  '@types/mdast@4.0.4':
    resolution: {integrity: sha512-kGaNbPh1k7AFzgpud/gMdvIm5xuECykRR+JnWKQno9TAXVa6WIVCGTPvYGekIDL4uwCZQSYbUxNBSb1aUo79oA==}

  '@types/node@12.20.55':
    resolution: {integrity: sha512-J8xLz7q2OFulZ2cyGTLE1TbbZcjpno7FaN6zdJNrgAdrJ+DZzh/uFR6YrTb4C+nXakvud8Q4+rbhoIWlYQbUFQ==}

  '@types/node@22.13.10':
    resolution: {integrity: sha512-I6LPUvlRH+O6VRUqYOcMudhaIdUVWfsjnZavnsraHvpBwaEyMN29ry+0UVJhImYL16xsscu0aske3yA+uPOWfw==}

  '@types/unist@3.0.3':
    resolution: {integrity: sha512-ko/gIFJRv177XgZsZcBwnqJN5x/Gien8qNOn0D5bQU/zAzVf9Zt3BlcUiLqhV9y4ARk0GbT3tnUiPNgnTXzc/Q==}

<<<<<<< HEAD
  '@ungap/structured-clone@1.3.0':
    resolution: {integrity: sha512-WmoN8qaIAo7WTYWbAZuG8PYEhn5fkz7dZrqTBZ7dtt//lL2Gwms1IcnQ5yHqjDfX8Ft5j4YzDM23f87zBfDe9g==}

  '@vitest/expect@3.0.5':
    resolution: {integrity: sha512-nNIOqupgZ4v5jWuQx2DSlHLEs7Q4Oh/7AYwNyE+k0UQzG7tSmjPXShUikn1mpNGzYEN2jJbTvLejwShMitovBA==}
=======
  '@vitest/expect@3.0.8':
    resolution: {integrity: sha512-Xu6TTIavTvSSS6LZaA3EebWFr6tsoXPetOWNMOlc7LO88QVVBwq2oQWBoDiLCN6YTvNYsGSjqOO8CAdjom5DCQ==}
>>>>>>> 01c3ae83

  '@vitest/mocker@3.0.8':
    resolution: {integrity: sha512-n3LjS7fcW1BCoF+zWZxG7/5XvuYH+lsFg+BDwwAz0arIwHQJFUEsKBQ0BLU49fCxuM/2HSeBPHQD8WjgrxMfow==}
    peerDependencies:
      msw: ^2.4.9
      vite: ^5.0.0 || ^6.0.0
    peerDependenciesMeta:
      msw:
        optional: true
      vite:
        optional: true

  '@vitest/pretty-format@3.0.8':
    resolution: {integrity: sha512-BNqwbEyitFhzYMYHUVbIvepOyeQOSFA/NeJMIP9enMntkkxLgOcgABH6fjyXG85ipTgvero6noreavGIqfJcIg==}

  '@vitest/runner@3.0.8':
    resolution: {integrity: sha512-c7UUw6gEcOzI8fih+uaAXS5DwjlBaCJUo7KJ4VvJcjL95+DSR1kova2hFuRt3w41KZEFcOEiq098KkyrjXeM5w==}

  '@vitest/snapshot@3.0.8':
    resolution: {integrity: sha512-x8IlMGSEMugakInj44nUrLSILh/zy1f2/BgH0UeHpNyOocG18M9CWVIFBaXPt8TrqVZWmcPjwfG/ht5tnpba8A==}

  '@vitest/spy@3.0.8':
    resolution: {integrity: sha512-MR+PzJa+22vFKYb934CejhR4BeRpMSoxkvNoDit68GQxRLSf11aT6CTj3XaqUU9rxgWJFnqicN/wxw6yBRkI1Q==}

  '@vitest/utils@3.0.8':
    resolution: {integrity: sha512-nkBC3aEhfX2PdtQI/QwAWp8qZWwzASsU4Npbcd5RdMPBSSLCpkZp52P3xku3s3uA0HIEhGvEcF8rNkBsz9dQ4Q==}

  ansi-colors@4.1.3:
    resolution: {integrity: sha512-/6w/C21Pm1A7aZitlI5Ni/2J6FFQN8i1Cvz3kHABAAbw93v/NlvKdVOqz7CCWz/3iv/JplRSEEZ83XION15ovw==}
    engines: {node: '>=6'}

  ansi-regex@5.0.1:
    resolution: {integrity: sha512-quJQXlTSUGL2LH9SUXo8VwsY4soanhgo6LNSm84E1LBcE8s3O0wpdiRzyR9z/ZZJMlMWv37qOOb9pdJlMUEKFQ==}
    engines: {node: '>=8'}

  ansi-regex@6.1.0:
    resolution: {integrity: sha512-7HSX4QQb4CspciLpVFwyRe79O3xsIZDDLER21kERQ71oaPodF8jL725AgJMFAYbooIqolJoRLuM81SpeUkpkvA==}
    engines: {node: '>=12'}

  ansi-styles@3.2.1:
    resolution: {integrity: sha512-VT0ZI6kZRdTh8YyJw3SMbYm/u+NqfsAxEpWO0Pf9sq8/e94WxxOpPKx9FR1FlyCtOVDNOQ+8ntlqFxiRc+r5qA==}
    engines: {node: '>=4'}

  ansi-styles@4.3.0:
    resolution: {integrity: sha512-zbB9rCJAT1rbjiVDb2hqKFHNYLxgtk8NURxZ3IZwD3F6NtxbXZQCnnSi1Lkx+IDohdPlFp222wVALIheZJQSEg==}
    engines: {node: '>=8'}

  ansi-styles@6.2.1:
    resolution: {integrity: sha512-bN798gFfQX+viw3R7yrGWRqnrN2oRkEkUjjl4JNn4E8GxxbjtG3FbrEIIY3l8/hrwUwIeCZvi4QuOTP4MErVug==}
    engines: {node: '>=12'}

  any-promise@1.3.0:
    resolution: {integrity: sha512-7UvmKalWRt1wgjL1RrGxoSJW/0QZFIegpeGvZG9kjp8vrRu55XTHbwnqq2GpXm9uLbcuhxm3IqX9OB4MZR1b2A==}

  argparse@1.0.10:
    resolution: {integrity: sha512-o5Roy6tNG4SL/FOkCAN6RzjiakZS25RLYFrcMttJqbdd8BWrnA+fGz57iN5Pb06pvBGvl5gQ0B48dJlslXvoTg==}

  argparse@2.0.1:
    resolution: {integrity: sha512-8+9WqebbFzpX9OR+Wa6O29asIogeRMzcGtAINdpMHHyAg10f05aSFVBbcEqGf/PXw1EjAZ+q2/bEBg3DvurK3Q==}

  array-union@2.1.0:
    resolution: {integrity: sha512-HGyxoOTYUyCM6stUe6EJgnd4EoewAI7zMdfqO+kGjnlZmBDz/cR5pf8r/cR4Wq60sL/p0IkcjUEEPwS3GFrIyw==}
    engines: {node: '>=8'}

  assertion-error@2.0.1:
    resolution: {integrity: sha512-Izi8RQcffqCeNVgFigKli1ssklIbpHnCYc6AknXGYoB6grJqyeby7jv12JUQgmTAnIDnbck1uxksT4dzN3PWBA==}
    engines: {node: '>=12'}

  balanced-match@1.0.2:
    resolution: {integrity: sha512-3oSeUO0TMV67hN1AmbXsK4yaqU7tjiHlbxRDZOpH0KW9+CeX4bRAaX0Anxt0tx2MrpRpWwQaPwIlISEJhYU5Pw==}

  better-path-resolve@1.0.0:
    resolution: {integrity: sha512-pbnl5XzGBdrFU/wT4jqmJVPn2B6UHPBOhzMQkY/SPUPB6QtUXtmBHBIwCbXJol93mOpGMnQyP/+BB19q04xj7g==}
    engines: {node: '>=4'}

  brace-expansion@2.0.1:
    resolution: {integrity: sha512-XnAIvQ8eM+kC6aULx6wuQiwVsnzsi9d3WxzV3FpWTGA19F621kwdbsAcFKXgKUHZWsy+mY6iL1sHTxWEFCytDA==}

  braces@3.0.3:
    resolution: {integrity: sha512-yQbXgO/OSZVD2IsiLlro+7Hf6Q18EJrKSEsdoMzKePKXct3gvD8oLcOQdIzGupr5Fj+EDe8gO/lxc1BzfMpxvA==}
    engines: {node: '>=8'}

  bundle-require@5.1.0:
    resolution: {integrity: sha512-3WrrOuZiyaaZPWiEt4G3+IffISVC9HYlWueJEBWED4ZH4aIAC2PnkdnuRrR94M+w6yGWn4AglWtJtBI8YqvgoA==}
    engines: {node: ^12.20.0 || ^14.13.1 || >=16.0.0}
    peerDependencies:
      esbuild: '>=0.18'

  cac@6.7.14:
    resolution: {integrity: sha512-b6Ilus+c3RrdDk+JhLKUAQfzzgLEPy6wcXqS7f/xe1EETvsDP6GORG7SFuOs6cID5YkqchW/LXZbX5bc8j7ZcQ==}
    engines: {node: '>=8'}

<<<<<<< HEAD
  ccount@2.0.1:
    resolution: {integrity: sha512-eyrF0jiFpY+3drT6383f1qhkbGsLSifNAjA61IUjZjmLCWjItY6LB9ft9YhoDgwfmclB2zhu51Lc7+95b8NRAg==}

  chai@5.1.2:
    resolution: {integrity: sha512-aGtmf24DW6MLHHG5gCx4zaI3uBq3KRtxeVs0DjFH6Z0rDNbsvTxFASFvdj79pxjxZ8/5u3PIiN3IwEIQkiiuPw==}
=======
  chai@5.2.0:
    resolution: {integrity: sha512-mCuXncKXk5iCLhfhwTc0izo0gtEmpz5CtG2y8GiOINBlMVS6v8TMRc5TaLWKS6692m9+dVVfzgeVxR5UxWHTYw==}
>>>>>>> 01c3ae83
    engines: {node: '>=12'}

  chalk@2.4.2:
    resolution: {integrity: sha512-Mti+f9lpJNcwF4tWV8/OrTTtF1gZi+f8FqlyAdouralcFWFQWF2+NgCHShjkCb+IFBLq9buZwE1xckQU4peSuQ==}
    engines: {node: '>=4'}

  changeset@0.2.6:
    resolution: {integrity: sha512-d21ym9zLPOKMVhIa8ulJo5IV3QR2NNdK6BWuwg48qJA0XSQaMeDjo1UGThcTn7YDmU08j3UpKyFNvb3zplk8mw==}

  character-entities-html4@2.1.0:
    resolution: {integrity: sha512-1v7fgQRj6hnSwFpq1Eu0ynr/CDEw0rXo2B61qXrLNdHZmPKgb7fqS1a2JwF0rISo9q77jDI8VMEHoApn8qDoZA==}

  character-entities-legacy@3.0.0:
    resolution: {integrity: sha512-RpPp0asT/6ufRm//AJVwpViZbGM/MkjQFxJccQRHmISF/22NBtsHqAWmL+/pmkPWoIUJdWyeVleTl1wydHATVQ==}

  chardet@0.7.0:
    resolution: {integrity: sha512-mT8iDcrh03qDGRRmoA2hmBJnxpllMR+0/0qlzjqZES6NdiWDcZkCNAk4rPFZ9Q85r27unkiNNg8ZOiwZXBHwcA==}

  check-error@2.1.1:
    resolution: {integrity: sha512-OAlb+T7V4Op9OwdkjmguYRqncdlx5JiofwOAUkmTF+jNdHwzTaTs4sRAGpzLF3oOz5xAyDGrPgeIDFQmDOTiJw==}
    engines: {node: '>= 16'}

  chokidar@4.0.3:
    resolution: {integrity: sha512-Qgzu8kfBvo+cA4962jnP1KkS6Dop5NS6g7R5LFYJr4b8Ub94PPQXUksCw9PvXoeXPRRddRNC5C1JQUR2SMGtnA==}
    engines: {node: '>= 14.16.0'}

  ci-info@3.9.0:
    resolution: {integrity: sha512-NIxF55hv4nSqQswkAeiOi1r83xy8JldOFDTWiug55KBu9Jnblncd2U6ViHmYgHf01TPZS77NJBhBMKdWj9HQMQ==}
    engines: {node: '>=8'}

  color-convert@1.9.3:
    resolution: {integrity: sha512-QfAUtd+vFdAtFQcC8CCyYt1fYWxSqAiK2cSD6zDB8N3cpsEBAvRxp9zOGg6G/SHHJYAT88/az/IuDGALsNVbGg==}

  color-convert@2.0.1:
    resolution: {integrity: sha512-RRECPsj7iu/xb5oKYcsFHSppFNnsj/52OVTRKb4zP5onXwVF3zVmmToNcOfGC+CRDpfK/U584fMg38ZHCaElKQ==}
    engines: {node: '>=7.0.0'}

  color-name@1.1.3:
    resolution: {integrity: sha512-72fSenhMw2HZMTVHeCA9KCmpEIbzWiQsjN+BHcBbS9vr1mtt+vJjPdksIBNUmKAW8TFUDPJK5SUU3QhE9NEXDw==}

  color-name@1.1.4:
    resolution: {integrity: sha512-dOy+3AuW3a2wNbZHIuMZpTcgjGuLU/uBL/ubcZF9OXbDo8ff4O8yVp5Bf0efS8uEoYo5q4Fx7dY9OgQGXgAsQA==}

  comma-separated-tokens@2.0.3:
    resolution: {integrity: sha512-Fu4hJdvzeylCfQPp9SGWidpzrMs7tTrlu6Vb8XGaRGck8QSNZJJp538Wrb60Lax4fPwR64ViY468OIUTbRlGZg==}

  commander@4.1.1:
    resolution: {integrity: sha512-NOKm8xhkzAjzFx8B2v5OAHT+u5pRQc2UCa2Vq9jYL/31o2wi9mxBA7LIFs3sV5VSC49z6pEhfbMULvShKj26WA==}
    engines: {node: '>= 6'}

  compare-versions@6.1.1:
    resolution: {integrity: sha512-4hm4VPpIecmlg59CHXnRDnqGplJFrbLG4aFEl5vl6cK1u76ws3LLvX7ikFnTDl5vo39sjWD6AaDPYodJp/NNHg==}

  consola@3.4.0:
    resolution: {integrity: sha512-EiPU8G6dQG0GFHNR8ljnZFki/8a+cQwEQ+7wpxdChl02Q8HXlwEZWD5lqAF8vC2sEC3Tehr8hy7vErz88LHyUA==}
    engines: {node: ^14.18.0 || >=16.10.0}

  cross-spawn@5.1.0:
    resolution: {integrity: sha512-pTgQJ5KC0d2hcY8eyL1IzlBPYjTkyH72XRZPnLyKus2mBfNjQs3klqbJU2VILqZryAZUt9JOb3h/mWMy23/f5A==}

  cross-spawn@7.0.6:
    resolution: {integrity: sha512-uV2QOWP2nWzsy2aMp8aRibhi9dlzF5Hgh5SHaB9OiTGEyDTiJJyx0uy51QXdyWbtAHNua4XJzUKca3OzKUd3vA==}
    engines: {node: '>= 8'}

  debug@4.4.0:
    resolution: {integrity: sha512-6WTZ/IxCY/T6BALoZHaE4ctp9xm+Z5kY/pzYaCHRFeyVhojxlrm+46y68HA6hr0TcwEssoxNiDEUJQjfPZ/RYA==}
    engines: {node: '>=6.0'}
    peerDependencies:
      supports-color: '*'
    peerDependenciesMeta:
      supports-color:
        optional: true

  deep-eql@5.0.2:
    resolution: {integrity: sha512-h5k/5U50IJJFpzfL6nO9jaaumfjO/f2NjK/oYB2Djzm4p9L+3T9qWpZqZ2hAbLPuuYq9wrU08WQyBTL5GbPk5Q==}
    engines: {node: '>=6'}

  dequal@2.0.3:
    resolution: {integrity: sha512-0je+qPKHEMohvfRTCEo3CrPG6cAzAYgmzKyxRiYSSDkS6eGJdyVJm7WaYA5ECaAD9wLB2T4EEeymA5aFVcYXCA==}
    engines: {node: '>=6'}

  detect-indent@6.1.0:
    resolution: {integrity: sha512-reYkTUJAZb9gUuZ2RvVCNhVHdg62RHnJ7WJl8ftMi4diZ6NWlciOzQN88pUhSELEwflJht4oQDv0F0BMlwaYtA==}
    engines: {node: '>=8'}

  devlop@1.1.0:
    resolution: {integrity: sha512-RWmIqhcFf1lRYBvNmr7qTNuyCt/7/ns2jbpp1+PalgE/rDQcBT0fioSMUpJ93irlUhC5hrg4cYqe6U+0ImW0rA==}

  dir-glob@3.0.1:
    resolution: {integrity: sha512-WkrWp9GR4KXfKGYzOLmTuGVi1UWFfws377n9cc55/tb6DuqyF6pcQ5AbiHEshaDpY9v6oaSr2XCDidGmMwdzIA==}
    engines: {node: '>=8'}

  dotenv@16.4.7:
    resolution: {integrity: sha512-47qPchRCykZC03FhkYAhrvwU4xDBFIj1QPqaarj6mdM/hgUzfPHcpkHJOn3mJAufFeeAxAzeGsr5X0M4k6fLZQ==}
    engines: {node: '>=12'}

  e2b@1.0.7:
    resolution: {integrity: sha512-7msagBbQ8tm51qaGp+hdaaaMjGG3zCzZtUS8bnz+LK7wdwtVTA1PmX+1Br9E3R7v6XIchnNWRpei+VjvGcfidA==}
    engines: {node: '>=18'}

  eastasianwidth@0.2.0:
    resolution: {integrity: sha512-I88TYZWc9XiYHRQ4/3c5rjjfgkjhLyW2luGIheGERbNQ6OY7yTybanSpDXZa8y7VUP9YmDcYa+eyq4ca7iLqWA==}

  emoji-regex-xs@1.0.0:
    resolution: {integrity: sha512-LRlerrMYoIDrT6jgpeZ2YYl/L8EulRTt5hQcYjy5AInh7HWXKimpqx68aknBFpGL2+/IcogTcaydJEgaTmOpDg==}

  emoji-regex@8.0.0:
    resolution: {integrity: sha512-MSjYzcWNOA0ewAHpz0MxpYFvwg6yjy1NG3xteoqz644VCo/RPgnr1/GGt+ic3iJTzQ8Eu3TdM14SawnVUmGE6A==}

  emoji-regex@9.2.2:
    resolution: {integrity: sha512-L18DaJsXSUk2+42pv8mLs5jJT2hqFkFE4j21wOmgbUqsZ2hL72NsUU785g9RXgo3s0ZNgVl42TiHp3ZtOv/Vyg==}

  enquirer@2.4.1:
    resolution: {integrity: sha512-rRqJg/6gd538VHvR3PSrdRBb/1Vy2YfzHqzvbhGIQpDRKIa4FgV/54b5Q1xYSxOOwKvjXweS26E0Q+nAMwp2pQ==}
    engines: {node: '>=8.6'}

  entities@4.5.0:
    resolution: {integrity: sha512-V0hjH4dGPh9Ao5p0MoRY6BVqtwCjhz6vI5LT8AJ55H+4g9/4vbHx1I54fS0XuclLhDHArPQCiMjDxjaL8fPxhw==}
    engines: {node: '>=0.12'}

  es-module-lexer@1.6.0:
    resolution: {integrity: sha512-qqnD1yMU6tk/jnaMosogGySTZP8YtUgAffA9nMN+E/rjxcfRQ6IEk7IiozUjgxKoFHBGjTLnrHB/YC45r/59EQ==}

  esbuild@0.25.1:
    resolution: {integrity: sha512-BGO5LtrGC7vxnqucAe/rmvKdJllfGaYWdyABvyMoXQlfYMb2bbRuReWR5tEGE//4LcNJj9XrkovTqNYRFZHAMQ==}
    engines: {node: '>=18'}
    hasBin: true

  escape-string-regexp@1.0.5:
    resolution: {integrity: sha512-vbRorB5FUQWvla16U8R/qgaFIya2qGzwDrNmCZuYKrbdSUMG6I1ZCGQRefkRVhuOkIGVne7BQ35DSfo1qvJqFg==}
    engines: {node: '>=0.8.0'}

  esprima@4.0.1:
    resolution: {integrity: sha512-eGuFFw7Upda+g4p+QHvnW0RyTX/SVeJBDM/gCtMARO0cLuT2HcEKnTPvhjV6aGeqrCB/sbNop0Kszm0jsaWU4A==}
    engines: {node: '>=4'}
    hasBin: true

  estree-walker@3.0.3:
    resolution: {integrity: sha512-7RUKfXgSMMkzt6ZuXmqapOurLGPPfgj6l9uRZ7lRGolvk0y2yocc35LdcxKC5PQZdn2DMqioAQ2NoWcrTKmm6g==}

  expect-type@1.2.0:
    resolution: {integrity: sha512-80F22aiJ3GLyVnS/B3HzgR6RelZVumzj9jkL0Rhz4h0xYbNW9PjlQz5h3J/SShErbXBc295vseR4/MIbVmUbeA==}
    engines: {node: '>=12.0.0'}

  extendable-error@0.1.7:
    resolution: {integrity: sha512-UOiS2in6/Q0FK0R0q6UY9vYpQ21mr/Qn1KOnte7vsACuNJf514WvCCUHSRCPcgjPT2bAhNIJdlE6bVap1GKmeg==}

  external-editor@3.1.0:
    resolution: {integrity: sha512-hMQ4CX1p1izmuLYyZqLMO/qGNw10wSv9QDCPfzXfyFrOaCSSoRfqE1Kf1s5an66J5JZC62NewG+mK49jOCtQew==}
    engines: {node: '>=4'}

  fast-glob@3.3.3:
    resolution: {integrity: sha512-7MptL8U0cqcFdzIzwOTHoilX9x5BrNqye7Z/LuC7kCMRio1EMSyqRK3BEAUD7sXRq4iT4AzTVuZdhgQ2TCvYLg==}
    engines: {node: '>=8.6.0'}

  fastq@1.19.1:
    resolution: {integrity: sha512-GwLTyxkCXjXbxqIhTsMI2Nui8huMPtnxg7krajPJAjnEG/iiOS7i+zCtWGZR9G0NBKbXKh6X9m9UIsYX/N6vvQ==}

  fdir@6.4.3:
    resolution: {integrity: sha512-PMXmW2y1hDDfTSRc9gaXIuCCRpuoz3Kaz8cUelp3smouvfT632ozg2vrT6lJsHKKOF59YLbOGfAWGUcKEfRMQw==}
    peerDependencies:
      picomatch: ^3 || ^4
    peerDependenciesMeta:
      picomatch:
        optional: true

  fill-range@7.1.1:
    resolution: {integrity: sha512-YsGpe3WHLK8ZYi4tWDg2Jy3ebRz2rXowDxnld4bkQB00cc/1Zw9AWnC0i9ztDJitivtQvaI9KaLyKrc+hBW0yg==}
    engines: {node: '>=8'}

  find-up@4.1.0:
    resolution: {integrity: sha512-PpOwAdQ/YlXQ2vj8a3h8IipDuYRi3wceVQQGYWxNINccq40Anw7BlsEXCMbt1Zt+OLA6Fq9suIpIWD0OsnISlw==}
    engines: {node: '>=8'}

  foreground-child@3.3.1:
    resolution: {integrity: sha512-gIXjKqtFuWEgzFRJA9WCQeSJLZDjgJUOMCMzxtvFq/37KojM1BFGufqsCy0r4qSQmYLsZYMeyRqzIWOMup03sw==}
    engines: {node: '>=14'}

  fs-extra@7.0.1:
    resolution: {integrity: sha512-YJDaCJZEnBmcbw13fvdAM9AwNOJwOzrE4pqMqBq5nFiEqXUqHwlK4B+3pUw6JNvfSPtX05xFHtYy/1ni01eGCw==}
    engines: {node: '>=6 <7 || >=8'}

  fs-extra@8.1.0:
    resolution: {integrity: sha512-yhlQgA6mnOJUKOsRUFsgJdQCvkKhcz8tlZG5HBQfReYZy46OwLcY+Zia0mtdHsOo9y/hP+CxMN0TU9QxoOtG4g==}
    engines: {node: '>=6 <7 || >=8'}

  fsevents@2.3.3:
    resolution: {integrity: sha512-5xoDfX+fL7faATnagmWPpbFtwh/R77WmMMqqHGS65C3vvB0YHrgF+B1YmZ3441tMj5n63k0212XNoJwzlhffQw==}
    engines: {node: ^8.16.0 || ^10.6.0 || >=11.0.0}
    os: [darwin]

  get-tsconfig@4.10.0:
    resolution: {integrity: sha512-kGzZ3LWWQcGIAmg6iWvXn0ei6WDtV26wzHRMwDSzmAbcXrTEXxHy6IehI6/4eT6VRKyMP1eF1VqwrVUmE/LR7A==}

  glob-parent@5.1.2:
    resolution: {integrity: sha512-AOIgSQCepiJYwP3ARnGx+5VnTu2HBYdzbGP45eLw1vr3zB3vZLeyed1sC9hnbcOc9/SrMyM5RPQrkGz4aS9Zow==}
    engines: {node: '>= 6'}

  glob@10.4.5:
    resolution: {integrity: sha512-7Bv8RF0k6xjo7d4A/PxYLbUCfb6c+Vpd2/mB2yRDlew7Jb5hEXiCD9ibfO7wpk8i4sevK6DFny9h7EYbM3/sHg==}
    hasBin: true

  globby@11.1.0:
    resolution: {integrity: sha512-jhIXaOzy1sb8IyocaruWSn1TjmnBVs8Ayhcy83rmxNJ8q2uWKCAj3CnJY+KpGSXCueAPc0i05kVvVKtP1t9S3g==}
    engines: {node: '>=10'}

  graceful-fs@4.2.11:
    resolution: {integrity: sha512-RbJ5/jmFcNNCcDV5o9eTnBLJ/HszWV0P73bc+Ff4nS/rJj+YaS6IGyiOL0VoBYX+l1Wrl3k63h/KrH+nhJ0XvQ==}

  has-flag@3.0.0:
    resolution: {integrity: sha512-sKJf1+ceQBr4SMkvQnBDNDtf4TXpVhVGateu0t918bl30FnbE2m4vNLX+VWe/dpjlb+HugGYzW7uQXH98HPEYw==}
    engines: {node: '>=4'}

<<<<<<< HEAD
  hast-util-to-html@9.0.5:
    resolution: {integrity: sha512-OguPdidb+fbHQSU4Q4ZiLKnzWo8Wwsf5bZfbvu7//a9oTYoqD/fWpe96NuHkoS9h0ccGOTe0C4NGXdtS0iObOw==}

  hast-util-whitespace@3.0.0:
    resolution: {integrity: sha512-88JUN06ipLwsnv+dVn+OIYOvAuvBMy/Qoi6O7mQHxdPXpjy+Cd6xRkWwux7DKO+4sYILtLBRIKgsdpS2gQc7qw==}

  html-void-elements@3.0.0:
    resolution: {integrity: sha512-bEqo66MRXsUGxWHV5IP0PUiAWwoEjba4VCzg0LjFJBpchPaTfyfCKTG6bc5F8ucKec3q5y6qOdGyYTSBEvhCrg==}

  human-id@1.0.2:
    resolution: {integrity: sha512-UNopramDEhHJD+VR+ehk8rOslwSfByxPIZyJRfV739NDhN5LF1fa1MqnzKm2lGTQRjNrjK19Q5fhkgIfjlVUKw==}
=======
  human-id@4.1.1:
    resolution: {integrity: sha512-3gKm/gCSUipeLsRYZbbdA1BD83lBoWUkZ7G9VFrhWPAU76KwYo5KR8V28bpoPm/ygy0x5/GCbpRQdY7VLYCoIg==}
    hasBin: true
>>>>>>> 01c3ae83

  iconv-lite@0.4.24:
    resolution: {integrity: sha512-v3MXnZAcvnywkTUEZomIActle7RXXeedOR31wwl7VlyoXO4Qi9arvSenNQWne1TcRwhCL1HwLI21bEqdpj8/rA==}
    engines: {node: '>=0.10.0'}

  ignore@5.3.2:
    resolution: {integrity: sha512-hsBTNUqQTDwkWtcdYI2i06Y/nUBEsNEDJKjWdigLvegy8kDuJAS8uRlpkkcQpyEXL0Z/pjDy5HBmMjRCJ2gq+g==}
    engines: {node: '>= 4'}

  is-extglob@2.1.1:
    resolution: {integrity: sha512-SbKbANkN603Vi4jEZv49LeVJMn4yGwsbzZworEoyEiutsN3nJYdbO36zfhGJ6QEDpOZIFkDtnq5JRxmvl3jsoQ==}
    engines: {node: '>=0.10.0'}

  is-fullwidth-code-point@3.0.0:
    resolution: {integrity: sha512-zymm5+u+sCsSWyD9qNaejV3DFvhCKclKdizYaJUuHA83RLjb7nSuGnddCHGv0hk+KY7BMAlsWeK4Ueg6EV6XQg==}
    engines: {node: '>=8'}

  is-glob@4.0.3:
    resolution: {integrity: sha512-xelSayHH36ZgE7ZWhli7pW34hNbNl8Ojv5KVmkJD4hBdD3th8Tfk9vYasLM+mXWOZhFkgZfxhLSnrwRr4elSSg==}
    engines: {node: '>=0.10.0'}

  is-number@7.0.0:
    resolution: {integrity: sha512-41Cifkg6e8TylSpdtTpeLVMqvSBEVzTttHvERD741+pnZ8ANv0004MRL43QKPDlK9cGvNp6NZWZUBlbGXYxxng==}
    engines: {node: '>=0.12.0'}

  is-subdir@1.2.0:
    resolution: {integrity: sha512-2AT6j+gXe/1ueqbW6fLZJiIw3F8iXGJtt0yDrZaBhAZEG1raiTxKWU+IPqMCzQAXOUCKdA4UDMgacKH25XG2Cw==}
    engines: {node: '>=4'}

  is-windows@1.0.2:
    resolution: {integrity: sha512-eXK1UInq2bPmjyX6e3VHIzMLobc4J94i4AWn+Hpq3OU5KkrRC96OAcR3PRJ/pGu6m8TRnBHP9dkXQVsT/COVIA==}
    engines: {node: '>=0.10.0'}

  isexe@2.0.0:
    resolution: {integrity: sha512-RHxMLp9lnKHGHRng9QFhRCMbYAcVpn69smSGcq3f36xjgVVWThj4qqLbTLlq7Ssj8B+fIQ1EuCEGI2lKsyQeIw==}

  jackspeak@3.4.3:
    resolution: {integrity: sha512-OGlZQpz2yfahA/Rd1Y8Cd9SIEsqvXkLVoSw/cgwhnhFMDbsQFeZYoJJ7bIZBS9BcamUW96asq/npPWugM+RQBw==}

  joycon@3.1.1:
    resolution: {integrity: sha512-34wB/Y7MW7bzjKRjUKTa46I2Z7eV62Rkhva+KkopW7Qvv/OSWBqvkSY7vusOPrNuZcUG3tApvdVgNB8POj3SPw==}
    engines: {node: '>=10'}

  js-yaml@3.14.1:
    resolution: {integrity: sha512-okMH7OXXJ7YrN9Ok3/SXrnu4iX9yOk+25nqX4imS2npuvTYDmo/QEZoqwZkYaIDk3jVvBOTOIEgEhaLOynBS9g==}
    hasBin: true

  jsonfile@4.0.0:
    resolution: {integrity: sha512-m6F1R3z8jjlf2imQHS2Qez5sjKWQzbuuhuJ/FKYFRZvPE3PuHcSMVZzfsLhGVOkfd20obL5SWEBew5ShlquNxg==}

  lilconfig@3.1.3:
    resolution: {integrity: sha512-/vlFKAoH5Cgt3Ie+JLhRbwOsCQePABiU3tJ1egGvyQ+33R/vcwM2Zl2QR/LzjsBeItPt3oSVXapn+m4nQDvpzw==}
    engines: {node: '>=14'}

  lines-and-columns@1.2.4:
    resolution: {integrity: sha512-7ylylesZQ/PV29jhEDl3Ufjo6ZX7gCqJr5F7PKrqc93v7fzSymt1BpwEU8nAUXs8qzzvqhbjhK5QZg6Mt/HkBg==}

  linkify-it@5.0.0:
    resolution: {integrity: sha512-5aHCbzQRADcdP+ATqnDuhhJ/MRIqDkZX5pyjFHRRysS8vZ5AbqGEoFIb6pYHPZ+L/OC2Lc+xT8uHVVR5CAK/wQ==}

  load-tsconfig@0.2.5:
    resolution: {integrity: sha512-IXO6OCs9yg8tMKzfPZ1YmheJbZCiEsnBdcB03l0OcfK9prKnJb96siuHCr5Fl37/yo9DnKU+TLpxzTUspw9shg==}
    engines: {node: ^12.20.0 || ^14.13.1 || >=16.0.0}

  locate-path@5.0.0:
    resolution: {integrity: sha512-t7hw9pI+WvuwNJXwk5zVHpyhIqzg2qTlklJOf0mVxGSbe3Fp2VieZcduNYjaLDoy6p9uGpQEGWG87WpMKlNq8g==}
    engines: {node: '>=8'}

  lodash.sortby@4.7.0:
    resolution: {integrity: sha512-HDWXG8isMntAyRF5vZ7xKuEvOhT4AhlRt/3czTSjvGUxjYCBVRQY48ViDHyfYz9VIoBkW4TMGQNapx+l3RUwdA==}

  lodash.startcase@4.4.0:
    resolution: {integrity: sha512-+WKqsK294HMSc2jEbNgpHpd0JfIBhp7rEV4aqXWqFr6AlXov+SlcgB1Fv01y2kGe3Gc8nMW7VA0SrGuSkRfIEg==}

  loupe@3.1.3:
    resolution: {integrity: sha512-kkIp7XSkP78ZxJEsSxW3712C6teJVoeHHwgo9zJ380de7IYyJ2ISlxojcH2pC5OFLewESmnRi/+XCDIEEVyoug==}

  lru-cache@10.4.3:
    resolution: {integrity: sha512-JNAzZcXrCt42VGLuYz0zfAzDfAvJWW6AfYlDBQyDV5DClI2m5sAmK+OIO7s59XfsRsWHp02jAJrRadPRGTt6SQ==}

  lru-cache@4.1.5:
    resolution: {integrity: sha512-sWZlbEP2OsHNkXrMl5GYk/jKk70MBng6UU4YI/qGDYbgf6YbP4EvmqISbXCoJiRKs+1bSpFHVgQxvJ17F2li5g==}

  lunr@2.3.9:
    resolution: {integrity: sha512-zTU3DaZaF3Rt9rhN3uBMGQD3dD2/vFQqnvZCDv4dl5iOzq2IZQqTxu90r4E5J+nP70J3ilqVCrbho2eWaeW8Ow==}

  magic-string@0.30.17:
    resolution: {integrity: sha512-sNPKHvyjVf7gyjwS4xGTaW/mCnF8wnjtifKBEhxfZ7E/S8tQ0rssrwGNn6q8JH/ohItJfSQp9mBtQYuTlH5QnA==}

  markdown-it@14.1.0:
    resolution: {integrity: sha512-a54IwgWPaeBCAAsv13YgmALOF1elABB08FxO9i+r4VFk5Vl4pKokRPeX8u5TCgSsPi6ec1otfLjdOpVcgbpshg==}
    hasBin: true

  mdast-util-to-hast@13.2.0:
    resolution: {integrity: sha512-QGYKEuUsYT9ykKBCMOEDLsU5JRObWQusAolFMeko/tYPufNkRffBAQjIE+99jbA87xv6FgmjLtwjh9wBWajwAA==}

  mdurl@2.0.0:
    resolution: {integrity: sha512-Lf+9+2r+Tdp5wXDXC4PcIBjTDtq4UKjCPMQhKIuzpJNW0b96kVqSwW0bT7FhRSfmAiFYgP+SCRvdrDozfh0U5w==}

  merge2@1.4.1:
    resolution: {integrity: sha512-8q7VEgMJW4J8tcfVPy8g09NcQwZdbwFEqhe/WZkoIzjn/3TGDwtOCYtXGxA3O8tPzpczCCDgv+P2P5y00ZJOOg==}
    engines: {node: '>= 8'}

  micromark-util-character@2.1.1:
    resolution: {integrity: sha512-wv8tdUTJ3thSFFFJKtpYKOYiGP2+v96Hvk4Tu8KpCAsTMs6yi+nVmGh1syvSCsaxz45J6Jbw+9DD6g97+NV67Q==}

  micromark-util-encode@2.0.1:
    resolution: {integrity: sha512-c3cVx2y4KqUnwopcO9b/SCdo2O67LwJJ/UyqGfbigahfegL9myoEFoDYZgkT7f36T0bLrM9hZTAaAyH+PCAXjw==}

  micromark-util-sanitize-uri@2.0.1:
    resolution: {integrity: sha512-9N9IomZ/YuGGZZmQec1MbgxtlgougxTodVwDzzEouPKo3qFWvymFHWcnDi2vzV1ff6kas9ucW+o3yzJK9YB1AQ==}

  micromark-util-symbol@2.0.1:
    resolution: {integrity: sha512-vs5t8Apaud9N28kgCrRUdEed4UJ+wWNvicHLPxCa9ENlYuAY31M0ETy5y1vA33YoNPDFTghEbnh6efaE8h4x0Q==}

  micromark-util-types@2.0.2:
    resolution: {integrity: sha512-Yw0ECSpJoViF1qTU4DC6NwtC4aWGt1EkzaQB8KPPyCRR8z9TWeV0HbEFGTO+ZY1wB22zmxnJqhPyTpOVCpeHTA==}

  micromatch@4.0.8:
    resolution: {integrity: sha512-PXwfBhYu0hBCPw8Dn0E+WDYb7af3dSLVWKi3HGv84IdF4TyFoC0ysxFd0Goxw7nSv4T/PzEJQxsYsEiFCKo2BA==}
    engines: {node: '>=8.6'}

  minimatch@9.0.5:
    resolution: {integrity: sha512-G6T0ZX48xgozx7587koeX9Ys2NYy6Gmv//P89sEte9V9whIapMNF4idKxnW2QtCcLiTWlb/wfCabAtAFWhhBow==}
    engines: {node: '>=16 || 14 >=14.17'}

  minipass@7.1.2:
    resolution: {integrity: sha512-qOOzS1cBTWYF4BH8fVePDBOO9iptMnGUEZwNc/cMWnTV2nVLZ7VoNWEPHkYczZA0pdoA7dl6e7FL659nX9S2aw==}
    engines: {node: '>=16 || 14 >=14.17'}

  mri@1.2.0:
    resolution: {integrity: sha512-tzzskb3bG8LvYGFF/mDTpq3jpI6Q9wc3LEmBaghu+DdCssd1FakN7Bc0hVNmEyGq1bq3RgfkCb3cmQLpNPOroA==}
    engines: {node: '>=4'}

  ms@2.1.3:
    resolution: {integrity: sha512-6FlzubTLZG3J2a/NVCAleEhjzq5oxgHyaCU9yYXvcLsvoVaHJq/s5xXI6/XXP6tz7R9xAOtHnSO/tXtF3WRTlA==}

  mz@2.7.0:
    resolution: {integrity: sha512-z81GNO7nnYMEhrGh9LeymoE4+Yr0Wn5McHIZMK5cfQCl+NDX08sCZgUc9/6MHni9IWuFLm1Z3HTCXu2z9fN62Q==}

  nanoid@3.3.9:
    resolution: {integrity: sha512-SppoicMGpZvbF1l3z4x7No3OlIjP7QJvC9XR7AhZr1kL133KHnKPztkKDc+Ir4aJ/1VhTySrtKhrsycmrMQfvg==}
    engines: {node: ^10 || ^12 || ^13.7 || ^14 || >=15.0.1}
    hasBin: true

  object-assign@4.1.1:
    resolution: {integrity: sha512-rJgTQnkUnH1sFw8yT6VSU3zD3sWmu6sZhIseY8VX+GRu3P6F7Fu+JNDoXfklElbLJSnc3FUQHVe4cU5hj+BcUg==}
    engines: {node: '>=0.10.0'}

  oniguruma-to-es@2.3.0:
    resolution: {integrity: sha512-bwALDxriqfKGfUufKGGepCzu9x7nJQuoRoAFp4AnwehhC2crqrDIAP/uN2qdlsAvSMpeRC3+Yzhqc7hLmle5+g==}

  openapi-fetch@0.9.8:
    resolution: {integrity: sha512-zM6elH0EZStD/gSiNlcPrzXcVQ/pZo3BDvC6CDwRDUt1dDzxlshpmQnpD6cZaJ39THaSmwVCxxRrPKNM1hHrDg==}

  openapi-typescript-helpers@0.0.8:
    resolution: {integrity: sha512-1eNjQtbfNi5Z/kFhagDIaIRj6qqDzhjNJKz8cmMW0CVdGwT6e1GLbAfgI0d28VTJa1A8jz82jm/4dG8qNoNS8g==}

  os-tmpdir@1.0.2:
    resolution: {integrity: sha512-D2FR03Vir7FIu45XBY20mTb+/ZSWB00sjU9jdQXt83gDrI4Ztz5Fs7/yy74g2N5SVQY4xY1qDr4rNddwYRVX0g==}
    engines: {node: '>=0.10.0'}

  outdent@0.5.0:
    resolution: {integrity: sha512-/jHxFIzoMXdqPzTaCpFzAAWhpkSjZPF4Vsn6jAfNpmbH/ymsmd7Qc6VE9BGn0L6YMj6uwpQLxCECpus4ukKS9Q==}

  p-filter@2.1.0:
    resolution: {integrity: sha512-ZBxxZ5sL2HghephhpGAQdoskxplTwr7ICaehZwLIlfL6acuVgZPm8yBNuRAFBGEqtD/hmUeq9eqLg2ys9Xr/yw==}
    engines: {node: '>=8'}

  p-limit@2.3.0:
    resolution: {integrity: sha512-//88mFWSJx8lxCzwdAABTJL2MyWB12+eIY7MDL2SqLmAkeKU9qxRvWuSyTjm3FUmpBEMuFfckAIqEaVGUDxb6w==}
    engines: {node: '>=6'}

  p-locate@4.1.0:
    resolution: {integrity: sha512-R79ZZ/0wAxKGu3oYMlz8jy/kbhsNrS7SKZ7PxEHBgJ5+F2mtFW2fK2cOtBh1cHYkQsbzFV7I+EoRKe6Yt0oK7A==}
    engines: {node: '>=8'}

  p-map@2.1.0:
    resolution: {integrity: sha512-y3b8Kpd8OAN444hxfBbFfj1FY/RjtTd8tzYwhUqNYXx0fXx2iX4maP4Qr6qhIKbQXI02wTLAda4fYUbDagTUFw==}
    engines: {node: '>=6'}

  p-try@2.2.0:
    resolution: {integrity: sha512-R4nPAVTAU0B9D35/Gk3uJf/7XYbQcyohSKdvAxIRSNghFl4e71hVoGnBNQz9cWaXxO2I10KTC+3jMdvvoKw6dQ==}
    engines: {node: '>=6'}

  package-json-from-dist@1.0.1:
    resolution: {integrity: sha512-UEZIS3/by4OC8vL3P2dTXRETpebLI2NiI5vIrjaD/5UtrkFX/tNbwjTSRAGC/+7CAo2pIcBaRgWmcBBHcsaCIw==}

  package-manager-detector@0.2.11:
    resolution: {integrity: sha512-BEnLolu+yuz22S56CU1SUKq3XC3PkwD5wv4ikR4MfGvnRVcmzXR9DwSlW2fEamyTPyXHomBJRzgapeuBvRNzJQ==}

  path-exists@4.0.0:
    resolution: {integrity: sha512-ak9Qy5Q7jYb2Wwcey5Fpvg2KoAc/ZIhLSLOSBmRmygPsGwkVVt0fZa0qrtMz+m6tJTAHfZQ8FnmB4MG4LWy7/w==}
    engines: {node: '>=8'}

  path-key@3.1.1:
    resolution: {integrity: sha512-ojmeN0qd+y0jszEtoY48r0Peq5dwMEkIlCOu6Q5f41lfkswXuKtYrhgoTpLnyIcHm24Uhqx+5Tqm2InSwLhE6Q==}
    engines: {node: '>=8'}

  path-scurry@1.11.1:
    resolution: {integrity: sha512-Xa4Nw17FS9ApQFJ9umLiJS4orGjm7ZzwUrwamcGQuHSzDyth9boKDaycYdDcZDuqYATXw4HFXgaqWTctW/v1HA==}
    engines: {node: '>=16 || 14 >=14.18'}

  path-type@4.0.0:
    resolution: {integrity: sha512-gDKb8aZMDeD/tZWs9P6+q0J9Mwkdl6xMV8TjnGP3qJVJ06bdMgkbBlLU8IdfOsIsFz2BW1rNVT3XuNEl8zPAvw==}
    engines: {node: '>=8'}

  pathe@2.0.3:
    resolution: {integrity: sha512-WUjGcAqP1gQacoQe+OBJsFA7Ld4DyXuUIjZ5cc75cLHvJ7dtNsTugphxIADwspS+AraAUePCKrSVtPLFj/F88w==}

  pathval@2.0.0:
    resolution: {integrity: sha512-vE7JKRyES09KiunauX7nd2Q9/L7lhok4smP9RZTDeD4MVs72Dp2qNFVz39Nz5a0FVEW0BJR6C0DYrq6unoziZA==}
    engines: {node: '>= 14.16'}

  picocolors@1.1.1:
    resolution: {integrity: sha512-xceH2snhtb5M9liqDsmEw56le376mTZkEX/jEb/RxNFyegNul7eNslCXP9FDj/Lcu0X8KEyMceP2ntpaHrDEVA==}

  picomatch@2.3.1:
    resolution: {integrity: sha512-JU3teHTNjmE2VCGFzuY8EXzCDVwEqB2a8fsIvwaStHhAWJEeVd1o1QD80CU6+ZdEXXSLbSsuLwJjkCBWqRQUVA==}
    engines: {node: '>=8.6'}

  picomatch@4.0.2:
    resolution: {integrity: sha512-M7BAV6Rlcy5u+m6oPhAPFgJTzAioX/6B0DxyvDlo9l8+T3nLKbrczg2WLUyzd45L8RqfUMyGPzekbMvX2Ldkwg==}
    engines: {node: '>=12'}

  pify@4.0.1:
    resolution: {integrity: sha512-uB80kBFb/tfd68bVleG9T5GGsGPjJrLAUpR5PZIrhBnIaRTQRjqdJSsIKkOP6OAIFbj7GOrcudc5pNjZ+geV2g==}
    engines: {node: '>=6'}

  pirates@4.0.6:
    resolution: {integrity: sha512-saLsH7WeYYPiD25LDuLRRY/i+6HaPYr6G1OUlN39otzkSTxKnubR9RTxS3/Kk50s1g2JTgFwWQDQyplC5/SHZg==}
    engines: {node: '>= 6'}

  platform@1.3.6:
    resolution: {integrity: sha512-fnWVljUchTro6RiCFvCXBbNhJc2NijN7oIQxbwsyL0buWJPG85v81ehlHI9fXrJsMNgTofEoWIQeClKpgxFLrg==}

  postcss-load-config@6.0.1:
    resolution: {integrity: sha512-oPtTM4oerL+UXmx+93ytZVN82RrlY/wPUV8IeDxFrzIjXOLF1pN+EmKPLbubvKHT2HC20xXsCAH2Z+CKV6Oz/g==}
    engines: {node: '>= 18'}
    peerDependencies:
      jiti: '>=1.21.0'
      postcss: '>=8.0.9'
      tsx: ^4.8.1
      yaml: ^2.4.2
    peerDependenciesMeta:
      jiti:
        optional: true
      postcss:
        optional: true
      tsx:
        optional: true
      yaml:
        optional: true

  postcss@8.5.3:
    resolution: {integrity: sha512-dle9A3yYxlBSrt8Fu+IpjGT8SY8hN0mlaA6GY8t0P5PjIOZemULz/E2Bnm/2dcUOena75OTNkHI76uZBNUUq3A==}
    engines: {node: ^10 || ^12 || >=14}

  prettier@2.8.8:
    resolution: {integrity: sha512-tdN8qQGvNjw4CHbY+XXk0JgCXn9QiF21a55rBe5LJAU+kDyC4WQn4+awm2Xfk2lQMk5fKup9XgzTZtGkjBdP9Q==}
    engines: {node: '>=10.13.0'}
    hasBin: true

  property-information@7.0.0:
    resolution: {integrity: sha512-7D/qOz/+Y4X/rzSB6jKxKUsQnphO046ei8qxG59mtM3RG3DHgTK81HrxrmoDVINJb8NKT5ZsRbwHvQ6B68Iyhg==}

  pseudomap@1.0.2:
    resolution: {integrity: sha512-b/YwNhb8lk1Zz2+bXXpS/LK9OisiZZ1SNsSLxN1x2OXVEhW2Ckr/7mWE5vrC1ZTiJlD9g19jWszTmJsB+oEpFQ==}

  punycode.js@2.3.1:
    resolution: {integrity: sha512-uxFIHU0YlHYhDQtV4R9J6a52SLx28BCjT+4ieh7IGbgwVJWO+km431c4yRlREUAsAmt/uMjQUyQHNEPf0M39CA==}
    engines: {node: '>=6'}

  punycode@2.3.1:
    resolution: {integrity: sha512-vYt7UD1U9Wg6138shLtLOvdAu+8DsC/ilFtEVHcH+wydcSpNE20AfSOduf6MkRFahL5FY7X1oU7nKVZFtfq8Fg==}
    engines: {node: '>=6'}

  quansync@0.2.8:
    resolution: {integrity: sha512-4+saucphJMazjt7iOM27mbFCk+D9dd/zmgMDCzRZ8MEoBfYp7lAvoN38et/phRQF6wOPMy/OROBGgoWeSKyluA==}

  queue-microtask@1.2.3:
    resolution: {integrity: sha512-NuaNSa6flKT5JaSYQzJok04JzTL1CA6aGhv5rfLW3PgqA+M2ChpZQnAC8h8i4ZFkBS8X5RqkDBHA7r4hej3K9A==}

  read-yaml-file@1.1.0:
    resolution: {integrity: sha512-VIMnQi/Z4HT2Fxuwg5KrY174U1VdUIASQVWXXyqtNRtxSr9IYkn1rsI6Tb6HsrHCmB7gVpNwX6JxPTHcH6IoTA==}
    engines: {node: '>=6'}

  readdirp@4.1.2:
    resolution: {integrity: sha512-GDhwkLfywWL2s6vEjyhri+eXmfH6j1L7JE27WhqLeYzoh/A3DBaYGEj2H/HFZCn/kMfim73FXxEJTw06WtxQwg==}
    engines: {node: '>= 14.18.0'}

  regenerator-runtime@0.14.1:
    resolution: {integrity: sha512-dYnhHh0nJoMfnkZs6GmmhFknAGRrLznOu5nc9ML+EJxGvrx6H7teuevqVqCuPcPK//3eDrrjQhehXVx9cnkGdw==}

  regex-recursion@5.1.1:
    resolution: {integrity: sha512-ae7SBCbzVNrIjgSbh7wMznPcQel1DNlDtzensnFxpiNpXt1U2ju/bHugH422r+4LAVS1FpW1YCwilmnNsjum9w==}

  regex-utilities@2.3.0:
    resolution: {integrity: sha512-8VhliFJAWRaUiVvREIiW2NXXTmHs4vMNnSzuJVhscgmGav3g9VDxLrQndI3dZZVVdp0ZO/5v0xmX516/7M9cng==}

  regex@5.1.1:
    resolution: {integrity: sha512-dN5I359AVGPnwzJm2jN1k0W9LPZ+ePvoOeVMMfqIMFz53sSwXkxaJoxr50ptnsC771lK95BnTrVSZxq0b9yCGw==}

  resolve-from@5.0.0:
    resolution: {integrity: sha512-qYg9KP24dD5qka9J47d0aVky0N+b4fTU89LN9iDnjB5waksiC49rvMB0PrUJQGoTmH50XPiqOvAjDfaijGxYZw==}
    engines: {node: '>=8'}

  resolve-pkg-maps@1.0.0:
    resolution: {integrity: sha512-seS2Tj26TBVOC2NIc2rOe2y2ZO7efxITtLZcGSOnHHNOQ7CkiUBfw0Iw2ck6xkIhPwLhKNLS8BO+hEpngQlqzw==}

  reusify@1.1.0:
    resolution: {integrity: sha512-g6QUff04oZpHs0eG5p83rFLhHeV00ug/Yf9nZM6fLeUrPguBTkTQOdpAWWspMh55TZfVQDPaN3NQJfbVRAxdIw==}
    engines: {iojs: '>=1.0.0', node: '>=0.10.0'}

  rollup@4.35.0:
    resolution: {integrity: sha512-kg6oI4g+vc41vePJyO6dHt/yl0Rz3Thv0kJeVQ3D1kS3E5XSuKbPc29G4IpT/Kv1KQwgHVcN+HtyS+HYLNSvQg==}
    engines: {node: '>=18.0.0', npm: '>=8.0.0'}
    hasBin: true

  run-parallel@1.2.0:
    resolution: {integrity: sha512-5l4VyZR86LZ/lDxZTR6jqL8AFE2S0IFLMP26AbjsLVADxHdhB/c0GUsH+y39UfCi3dzz8OlQuPmnaJOMoDHQBA==}

  safer-buffer@2.1.2:
    resolution: {integrity: sha512-YZo3K82SD7Riyi0E1EQPojLz7kpepnSQI9IyPbHHg1XXXevb5dJI7tpyN2ADxGcQbHG7vcyRHk0cbwqcQriUtg==}

  semver@7.7.1:
    resolution: {integrity: sha512-hlq8tAfn0m/61p4BVRcPzIGr6LKiMwo4VM6dGi6pt4qcRkmNzTcWq6eCEjEh+qXjkMDvPlOFFSGwQjoEa6gyMA==}
    engines: {node: '>=10'}
    hasBin: true

  shebang-command@1.2.0:
    resolution: {integrity: sha512-EV3L1+UQWGor21OmnvojK36mhg+TyIKDh3iFBKBohr5xeXIhNBcx8oWdgkTEEQ+BEFFYdLRuqMfd5L84N1V5Vg==}
    engines: {node: '>=0.10.0'}

  shebang-command@2.0.0:
    resolution: {integrity: sha512-kHxr2zZpYtdmrN1qDjrrX/Z1rR1kG8Dx+gkpK1G4eXmvXswmcE1hTWBWYUzlraYw1/yZp6YuDY77YtvbN0dmDA==}
    engines: {node: '>=8'}

  shebang-regex@1.0.0:
    resolution: {integrity: sha512-wpoSFAxys6b2a2wHZ1XpDSgD7N9iVjg29Ph9uV/uaP9Ex/KXlkTZTeddxDPSYQpgvzKLGJke2UU0AzoGCjNIvQ==}
    engines: {node: '>=0.10.0'}

  shebang-regex@3.0.0:
    resolution: {integrity: sha512-7++dFhtcx3353uBaq8DDR4NuxBetBzC7ZQOhmTQInHEd6bSrXdiEyzCvG07Z44UYdLShWUyXt5M/yhz8ekcb1A==}
    engines: {node: '>=8'}

  shiki@1.29.2:
    resolution: {integrity: sha512-njXuliz/cP+67jU2hukkxCNuH1yUi4QfdZZY+sMr5PPrIyXSu5iTb/qYC4BiWWB0vZ+7TbdvYUCeL23zpwCfbg==}

  siginfo@2.0.0:
    resolution: {integrity: sha512-ybx0WO1/8bSBLEWXZvEd7gMW3Sn3JFlW3TvX1nREbDLRNQNaeNN8WK0meBwPdAaOI7TtRRRJn/Es1zhrrCHu7g==}

  signal-exit@3.0.7:
    resolution: {integrity: sha512-wnD2ZE+l+SPC/uoS0vXeE9L1+0wuaMqKlfz9AMUo38JsyLSBWSFcHR1Rri62LZc12vLr1gb3jl7iwQhgwpAbGQ==}

  signal-exit@4.1.0:
    resolution: {integrity: sha512-bzyZ1e88w9O1iNJbKnOlvYTrWPDl46O1bG0D3XInv+9tkPrxrN8jUUTiFlDkkmKWgn1M6CfIA13SuGqOa9Korw==}
    engines: {node: '>=14'}

  slash@3.0.0:
    resolution: {integrity: sha512-g9Q1haeby36OSStwb4ntCGGGaKsaVSjQ68fBxoQcutl5fS1vuY18H3wSt3jFyFtrkx+Kz0V1G85A4MyAdDMi2Q==}
    engines: {node: '>=8'}

  source-map-js@1.2.1:
    resolution: {integrity: sha512-UXWMKhLOwVKb728IUtQPXxfYU+usdybtUrK/8uGE8CQMvrhOpwvzDBwj0QhSL7MQc7vIsISBG8VQ8+IDQxpfQA==}
    engines: {node: '>=0.10.0'}

  source-map@0.8.0-beta.0:
    resolution: {integrity: sha512-2ymg6oRBpebeZi9UUNsgQ89bhx01TcTkmNTGnNO88imTmbSgy4nfujrgVEFKWpMTEGA11EDkTt7mqObTPdigIA==}
    engines: {node: '>= 8'}

  space-separated-tokens@2.0.2:
    resolution: {integrity: sha512-PEGlAwrG8yXGXRjW32fGbg66JAlOAwbObuqVoJpv/mRgoWDQfgH1wDPvtzWyUSNAXBGSk8h755YDbbcEy3SH2Q==}

  spawndamnit@2.0.0:
    resolution: {integrity: sha512-j4JKEcncSjFlqIwU5L/rp2N5SIPsdxaRsIv678+TZxZ0SRDJTm8JrxJMjE/XuiEZNEir3S8l0Fa3Ke339WI4qA==}

  spawndamnit@3.0.1:
    resolution: {integrity: sha512-MmnduQUuHCoFckZoWnXsTg7JaiLBJrKFj9UI2MbRPGaJeVpsLcVBu6P/IGZovziM/YBsellCmsprgNA+w0CzVg==}

  sprintf-js@1.0.3:
    resolution: {integrity: sha512-D9cPgkvLlV3t3IzL0D0YLvGA9Ahk4PcvVwUbN0dSGr1aP0Nrt4AEnTUbuGvquEC0mA64Gqt1fzirlRs5ibXx8g==}

  stackback@0.0.2:
    resolution: {integrity: sha512-1XMJE5fQo1jGH6Y/7ebnwPOBEkIEnT4QF32d5R1+VXdXveM0IBMJt8zfaxX1P3QhVwrYe+576+jkANtSS2mBbw==}

  std-env@3.8.1:
    resolution: {integrity: sha512-vj5lIj3Mwf9D79hBkltk5qmkFI+biIKWS2IBxEyEU3AX1tUf7AoL8nSazCOiiqQsGKIq01SClsKEzweu34uwvA==}

  string-width@4.2.3:
    resolution: {integrity: sha512-wKyQRQpjJ0sIp62ErSZdGsjMJWsap5oRNihHhu6G7JVO/9jIB6UyevL+tXuOqrng8j/cxKTWyWUwvSTriiZz/g==}
    engines: {node: '>=8'}

  string-width@5.1.2:
    resolution: {integrity: sha512-HnLOCR3vjcY8beoNLtcjZ5/nxn2afmME6lhrDrebokqMap+XbeW8n9TXpPDOqdGK5qcI3oT0GKTW6wC7EMiVqA==}
    engines: {node: '>=12'}

  stringify-entities@4.0.4:
    resolution: {integrity: sha512-IwfBptatlO+QCJUo19AqvrPNqlVMpW9YEL2LIVY+Rpv2qsjCGxaDLNRgeGsQWJhfItebuJhsGSLjaBbNSQ+ieg==}

  strip-ansi@6.0.1:
    resolution: {integrity: sha512-Y38VPSHcqkFrCpFnQ9vuSXmquuv5oXOKpGeT6aGrr3o3Gc9AlVa6JBfUSOCnbxGGZF+/0ooI7KrPuUSztUdU5A==}
    engines: {node: '>=8'}

  strip-ansi@7.1.0:
    resolution: {integrity: sha512-iq6eVVI64nQQTRYq2KtEg2d2uU7LElhTJwsH4YzIHZshxlgZms/wIc4VoDQTlG/IvVIrBKG06CrZnp0qv7hkcQ==}
    engines: {node: '>=12'}

  strip-bom@3.0.0:
    resolution: {integrity: sha512-vavAMRXOgBVNF6nyEEmL3DBK19iRpDcoIwW+swQ+CbGiu7lju6t+JklA1MHweoWtadgt4ISVUsXLyDq34ddcwA==}
    engines: {node: '>=4'}

  sucrase@3.35.0:
    resolution: {integrity: sha512-8EbVDiu9iN/nESwxeSxDKe0dunta1GOlHufmSSXxMD2z2/tMZpDMpvXQGsc+ajGo8y2uYUmixaSRUc/QPoQ0GA==}
    engines: {node: '>=16 || 14 >=14.17'}
    hasBin: true

  supports-color@5.5.0:
    resolution: {integrity: sha512-QjVjwdXIt408MIiAqCX4oUKsgU2EqAGzs2Ppkm4aQYbjm+ZEWEcW4SfFNTr4uMNZma0ey4f5lgLrkB0aX0QMow==}
    engines: {node: '>=4'}

  term-size@2.2.1:
    resolution: {integrity: sha512-wK0Ri4fOGjv/XPy8SBHZChl8CM7uMc5VML7SqiQ0zG7+J5Vr+RMQDoHa2CNT6KHUnTGIXH34UDMkPzAUyapBZg==}
    engines: {node: '>=8'}

  thenify-all@1.6.0:
    resolution: {integrity: sha512-RNxQH/qI8/t3thXJDwcstUO4zeqo64+Uy/+sNVRBx4Xn2OX+OZ9oP+iJnNFqplFra2ZUVeKCSa2oVWi3T4uVmA==}
    engines: {node: '>=0.8'}

  thenify@3.3.1:
    resolution: {integrity: sha512-RVZSIV5IG10Hk3enotrhvz0T9em6cyHBLkH/YAZuKqd8hRkKhSfCGIcP2KUY0EPxndzANBmNllzWPwak+bheSw==}

  tinybench@2.9.0:
    resolution: {integrity: sha512-0+DUvqWMValLmha6lr4kD8iAMK1HzV0/aKnCtWb9v9641TnP/MFb7Pc2bxoxQjTXAErryXVgUOfv2YqNllqGeg==}

  tinyexec@0.3.2:
    resolution: {integrity: sha512-KQQR9yN7R5+OSwaK0XQoj22pwHoTlgYqmUscPYoknOoWCWfj/5/ABTMRi69FrKU5ffPVh5QcFikpWJI/P1ocHA==}

  tinyglobby@0.2.12:
    resolution: {integrity: sha512-qkf4trmKSIiMTs/E63cxH+ojC2unam7rJ0WrauAzpT3ECNTxGRMlaXxVbfxMUC/w0LaYk6jQ4y/nGR9uBO3tww==}
    engines: {node: '>=12.0.0'}

  tinypool@1.0.2:
    resolution: {integrity: sha512-al6n+QEANGFOMf/dmUMsuS5/r9B06uwlyNjZZql/zv8J7ybHCgoihBNORZCY2mzUuAnomQa2JdhyHKzZxPCrFA==}
    engines: {node: ^18.0.0 || >=20.0.0}

  tinyrainbow@2.0.0:
    resolution: {integrity: sha512-op4nsTR47R6p0vMUUoYl/a+ljLFVtlfaXkLQmqfLR1qHma1h/ysYk4hEXZ880bf2CYgTskvTa/e196Vd5dDQXw==}
    engines: {node: '>=14.0.0'}

  tinyspy@3.0.2:
    resolution: {integrity: sha512-n1cw8k1k0x4pgA2+9XrOkFydTerNcJ1zWCO5Nn9scWHTD+5tp8dghT2x1uduQePZTZgd3Tupf+x9BxJjeJi77Q==}
    engines: {node: '>=14.0.0'}

  tmp@0.0.33:
    resolution: {integrity: sha512-jRCJlojKnZ3addtTOjdIqoRuPEKBvNXcGYqzO6zWZX8KfKEpnGY5jfggJQ3EjKuu8D4bJRr0y+cYJFmYbImXGw==}
    engines: {node: '>=0.6.0'}

  to-regex-range@5.0.1:
    resolution: {integrity: sha512-65P7iz6X5yEr1cwcgvQxbbIw7Uk3gOy5dIdtZ4rDveLqhrdJP+Li/Hx6tyK0NEb+2GCyneCMJiGqrADCSNk8sQ==}
    engines: {node: '>=8.0'}

  tr46@1.0.1:
    resolution: {integrity: sha512-dTpowEjclQ7Kgx5SdBkqRzVhERQXov8/l9Ft9dVM9fmg0W0KQSVaXX9T4i6twCPNtYiZM53lpSSUAwJbFPOHxA==}

  tree-kill@1.2.2:
    resolution: {integrity: sha512-L0Orpi8qGpRG//Nd+H90vFB+3iHnue1zSSGmNOOCh1GLJ7rUKVwV2HvijphGQS2UmhUZewS9VgvxYIdgr+fG1A==}
    hasBin: true

  trim-lines@3.0.1:
    resolution: {integrity: sha512-kRj8B+YHZCc9kQYdWfJB2/oUl9rA99qbowYYBtr4ui4mZyAQ2JpvVBd/6U2YloATfqBhBTSMhTpgBHtU0Mf3Rg==}

  ts-interface-checker@0.1.13:
    resolution: {integrity: sha512-Y/arvbn+rrz3JCKl9C4kVNfTfSm2/mEp5FSz5EsZSANGPSlQrpRI5M4PKF+mJnE52jOO90PnPSc3Ur3bTQw0gA==}

  tsup@8.4.0:
    resolution: {integrity: sha512-b+eZbPCjz10fRryaAA7C8xlIHnf8VnsaRqydheLIqwG/Mcpfk8Z5zp3HayX7GaTygkigHl5cBUs+IhcySiIexQ==}
    engines: {node: '>=18'}
    hasBin: true
    peerDependencies:
      '@microsoft/api-extractor': ^7.36.0
      '@swc/core': ^1
      postcss: ^8.4.12
      typescript: '>=4.5.0'
    peerDependenciesMeta:
      '@microsoft/api-extractor':
        optional: true
      '@swc/core':
        optional: true
      postcss:
        optional: true
      typescript:
        optional: true

  tsx@4.19.3:
    resolution: {integrity: sha512-4H8vUNGNjQ4V2EOoGw005+c+dGuPSnhpPBPHBtsZdGZBk/iJb4kguGlPWaZTZ3q5nMtFOEsY0nRDlh9PJyd6SQ==}
    engines: {node: '>=18.0.0'}
    hasBin: true

<<<<<<< HEAD
  typedoc-plugin-markdown@4.2.7:
    resolution: {integrity: sha512-bLsQdweSm48P9j6kGqQ3/4GCH5zu2EnURSkkxqirNc+uVFE9YK825ogDw+WbNkRHIV6eZK/1U43gT7YfglyYOg==}
=======
  typedoc-plugin-markdown@4.4.2:
    resolution: {integrity: sha512-kJVkU2Wd+AXQpyL6DlYXXRrfNrHrEIUgiABWH8Z+2Lz5Sq6an4dQ/hfvP75bbokjNDUskOdFlEEm/0fSVyC7eg==}
>>>>>>> 01c3ae83
    engines: {node: '>= 18'}
    peerDependencies:
      typedoc: 0.26.x

  typedoc@0.26.8:
    resolution: {integrity: sha512-QBF0BMbnNeUc6U7pRHY7Jb8pjhmiNWZNQT8LU6uk9qP9t3goP9bJptdlNqMC0wBB2w9sQrxjZt835bpRSSq1LA==}
    engines: {node: '>= 18'}
    hasBin: true
    peerDependencies:
      typescript: 4.6.x || 4.7.x || 4.8.x || 4.9.x || 5.0.x || 5.1.x || 5.2.x || 5.3.x || 5.4.x || 5.5.x || 5.6.x

  typescript@5.8.2:
    resolution: {integrity: sha512-aJn6wq13/afZp/jT9QZmwEjDqqvSGp1VT5GVg+f/t6/oVyrgXM6BY1h9BRh/O5p3PlUPAe+WuiEZOmb/49RqoQ==}
    engines: {node: '>=14.17'}
    hasBin: true

  uc.micro@2.1.0:
    resolution: {integrity: sha512-ARDJmphmdvUk6Glw7y9DQ2bFkKBHwQHLi2lsaH6PPmz/Ka9sFOBsBluozhDltWmnv9u/cF6Rt87znRTPV+yp/A==}

  udc@1.0.1:
    resolution: {integrity: sha512-jv+D9de1flsum5QkFtBdjyppCQAdz9kTck/0xST5Vx48T9LL2BYnw0Iw77dSKDQ9KZ/PS3qPO1vfXHDpLZlxcQ==}

  underscore@1.13.7:
    resolution: {integrity: sha512-GMXzWtsc57XAtguZgaQViUOzs0KTkk8ojr3/xAxXLITqf/3EMwxC0inyETfDFjH/Krbhuep0HNbbjI9i/q3F3g==}

  undici-types@6.20.0:
    resolution: {integrity: sha512-Ny6QZ2Nju20vw1SRHe3d9jVu6gJ+4e3+MMpqu7pqE5HT6WsTSlce++GQmK5UXS8mzV8DSYHrQH+Xrf2jVcuKNg==}

  unist-util-is@6.0.0:
    resolution: {integrity: sha512-2qCTHimwdxLfz+YzdGfkqNlH0tLi9xjTnHddPmJwtIG9MGsdbutfTc4P+haPD7l7Cjxf/WZj+we5qfVPvvxfYw==}

  unist-util-position@5.0.0:
    resolution: {integrity: sha512-fucsC7HjXvkB5R3kTCO7kUjRdrS0BJt3M/FPxmHMBOm8JQi2BsHAHFsy27E0EolP8rp0NzXsJ+jNPyDWvOJZPA==}

  unist-util-stringify-position@4.0.0:
    resolution: {integrity: sha512-0ASV06AAoKCDkS2+xw5RXJywruurpbC4JZSm7nr7MOt1ojAzvyyaO+UxZf18j8FCF6kmzCZKcAgN/yu2gm2XgQ==}

  unist-util-visit-parents@6.0.1:
    resolution: {integrity: sha512-L/PqWzfTP9lzzEa6CKs0k2nARxTdZduw3zyh8d2NVBnsyvHjSX4TWse388YrrQKbvI8w20fGjGlhgT96WwKykw==}

  unist-util-visit@5.0.0:
    resolution: {integrity: sha512-MR04uvD+07cwl/yhVuVWAtw+3GOR/knlL55Nd/wAdblk27GCVt3lqpTivy/tkJcZoNPzTwS1Y+KMojlLDhoTzg==}

  universalify@0.1.2:
    resolution: {integrity: sha512-rBJeI5CXAlmy1pV+617WB9J63U6XcazHHF2f2dbJix4XzpUF0RS3Zbj0FGIOCAva5P/d/GBOYaACQ1w+0azUkg==}
    engines: {node: '>= 4.0.0'}

<<<<<<< HEAD
  vfile-message@4.0.2:
    resolution: {integrity: sha512-jRDZ1IMLttGj41KcZvlrYAaI3CfqpLpfpf+Mfig13viT6NKvRzWZ+lXz0Y5D60w6uJIBAOGq9mSHf0gktF0duw==}

  vfile@6.0.3:
    resolution: {integrity: sha512-KzIbH/9tXat2u30jf+smMwFCsno4wHVdNmzFyL+T/L3UGqqk6JKfVqOFOZEpZSHADH1k40ab6NUIXZq422ov3Q==}

  vite-node@3.0.5:
    resolution: {integrity: sha512-02JEJl7SbtwSDJdYS537nU6l+ktdvcREfLksk/NDAqtdKWGqHl+joXzEubHROmS3E6pip+Xgu2tFezMu75jH7A==}
=======
  vite-node@3.0.8:
    resolution: {integrity: sha512-6PhR4H9VGlcwXZ+KWCdMqbtG649xCPZqfI9j2PsK1FcXgEzro5bGHcVKFCTqPLaNKZES8Evqv4LwvZARsq5qlg==}
>>>>>>> 01c3ae83
    engines: {node: ^18.0.0 || ^20.0.0 || >=22.0.0}
    hasBin: true

  vite@6.2.1:
    resolution: {integrity: sha512-n2GnqDb6XPhlt9B8olZPrgMD/es/Nd1RdChF6CBD/fHW6pUyUTt2sQW2fPRX5GiD9XEa6+8A6A4f2vT6pSsE7Q==}
    engines: {node: ^18.0.0 || ^20.0.0 || >=22.0.0}
    hasBin: true
    peerDependencies:
      '@types/node': ^18.0.0 || ^20.0.0 || >=22.0.0
      jiti: '>=1.21.0'
      less: '*'
      lightningcss: ^1.21.0
      sass: '*'
      sass-embedded: '*'
      stylus: '*'
      sugarss: '*'
      terser: ^5.16.0
      tsx: ^4.8.1
      yaml: ^2.4.2
    peerDependenciesMeta:
      '@types/node':
        optional: true
      jiti:
        optional: true
      less:
        optional: true
      lightningcss:
        optional: true
      sass:
        optional: true
      sass-embedded:
        optional: true
      stylus:
        optional: true
      sugarss:
        optional: true
      terser:
        optional: true
      tsx:
        optional: true
      yaml:
        optional: true

  vitest@3.0.8:
    resolution: {integrity: sha512-dfqAsNqRGUc8hB9OVR2P0w8PZPEckti2+5rdZip0WIz9WW0MnImJ8XiR61QhqLa92EQzKP2uPkzenKOAHyEIbA==}
    engines: {node: ^18.0.0 || ^20.0.0 || >=22.0.0}
    hasBin: true
    peerDependencies:
      '@edge-runtime/vm': '*'
      '@types/debug': ^4.1.12
      '@types/node': ^18.0.0 || ^20.0.0 || >=22.0.0
      '@vitest/browser': 3.0.8
      '@vitest/ui': 3.0.8
      happy-dom: '*'
      jsdom: '*'
    peerDependenciesMeta:
      '@edge-runtime/vm':
        optional: true
      '@types/debug':
        optional: true
      '@types/node':
        optional: true
      '@vitest/browser':
        optional: true
      '@vitest/ui':
        optional: true
      happy-dom:
        optional: true
      jsdom:
        optional: true

  webidl-conversions@4.0.2:
    resolution: {integrity: sha512-YQ+BmxuTgd6UXZW3+ICGfyqRyHXVlD5GtQr5+qjiNW7bF0cqrzX500HVXPBOvgXb5YnzDd+h0zqyv61KUD7+Sg==}

  whatwg-url@7.1.0:
    resolution: {integrity: sha512-WUu7Rg1DroM7oQvGWfOiAK21n74Gg+T4elXEQYkOhtyLeWiJFoOGLXPKI/9gzIie9CtwVLm8wtw6YJdKyxSjeg==}

  which@1.3.1:
    resolution: {integrity: sha512-HxJdYWq1MTIQbJ3nw0cqssHoTNU267KlrDuGZ1WYlxDStUtKUhOaJmh112/TZmHxxUfuJqPXSOm7tDyas0OSIQ==}
    hasBin: true

  which@2.0.2:
    resolution: {integrity: sha512-BLI3Tl1TW3Pvl70l3yq3Y64i+awpwXqsGBYWkkqMtnbXgrMD+yj7rhW0kuEDxzJaYXGjEW5ogapKNMEKNMjibA==}
    engines: {node: '>= 8'}
    hasBin: true

  why-is-node-running@2.3.0:
    resolution: {integrity: sha512-hUrmaWBdVDcxvYqnyh09zunKzROWjbZTiNy8dBEjkS7ehEDQibXJ7XvlmtbwuTclUiIyN+CyXQD4Vmko8fNm8w==}
    engines: {node: '>=8'}
    hasBin: true

  wrap-ansi@7.0.0:
    resolution: {integrity: sha512-YVGIj2kamLSTxw6NsZjoBxfSwsn0ycdesmc4p+Q21c5zPuZ1pl+NfxVdxPtdHvmNVOQ6XSYG4AUtyt/Fi7D16Q==}
    engines: {node: '>=10'}

  wrap-ansi@8.1.0:
    resolution: {integrity: sha512-si7QWI6zUMq56bESFvagtmzMdGOtoxfR+Sez11Mobfc7tm+VkUckk9bW2UeffTGVUbOksxmSw0AA2gs8g71NCQ==}
    engines: {node: '>=12'}

  yallist@2.1.2:
    resolution: {integrity: sha512-ncTzHV7NvsQZkYe1DW7cbDLm0YpzHmZF5r/iyP3ZnQtMiJ+pjzisCiMNI+Sj+xQF5pXhSHxSB3uDbsBTzY/c2A==}

  yaml@2.7.0:
    resolution: {integrity: sha512-+hSoy/QHluxmC9kCIJyL/uyFmLmc+e5CFR5Wa+bpIhIj85LVb9ZH2nVnqrHoSvKogwODv0ClqZkmiSSaIH5LTA==}
    engines: {node: '>= 14'}
    hasBin: true

  zwitch@2.0.4:
    resolution: {integrity: sha512-bXE4cR/kVZhKZX/RjPEflHaKVhUVl85noU3v6b8apfQEc1x4A+zBxjZ4lN8LqGd6WZ3dl98pY4o717VFmoPp+A==}

snapshots:

  '@babel/runtime@7.26.9':
    dependencies:
      regenerator-runtime: 0.14.1

  '@bufbuild/protobuf@2.2.3': {}

  '@changesets/apply-release-plan@7.0.10':
    dependencies:
      '@changesets/config': 3.1.1
      '@changesets/get-version-range-type': 0.4.0
      '@changesets/git': 3.0.2
      '@changesets/should-skip-package': 0.1.2
      '@changesets/types': 6.1.0
      '@manypkg/get-packages': 1.1.3
      detect-indent: 6.1.0
      fs-extra: 7.0.1
      lodash.startcase: 4.4.0
      outdent: 0.5.0
      prettier: 2.8.8
      resolve-from: 5.0.0
      semver: 7.7.1

  '@changesets/assemble-release-plan@6.0.6':
    dependencies:
      '@changesets/errors': 0.2.0
      '@changesets/get-dependents-graph': 2.1.3
      '@changesets/should-skip-package': 0.1.2
      '@changesets/types': 6.1.0
      '@manypkg/get-packages': 1.1.3
      semver: 7.7.1

  '@changesets/changelog-git@0.2.1':
    dependencies:
      '@changesets/types': 6.1.0

  '@changesets/cli@2.28.1':
    dependencies:
      '@changesets/apply-release-plan': 7.0.10
      '@changesets/assemble-release-plan': 6.0.6
      '@changesets/changelog-git': 0.2.1
      '@changesets/config': 3.1.1
      '@changesets/errors': 0.2.0
      '@changesets/get-dependents-graph': 2.1.3
      '@changesets/get-release-plan': 4.0.8
      '@changesets/git': 3.0.2
      '@changesets/logger': 0.1.1
      '@changesets/pre': 2.0.2
      '@changesets/read': 0.6.3
      '@changesets/should-skip-package': 0.1.2
      '@changesets/types': 6.1.0
      '@changesets/write': 0.4.0
      '@manypkg/get-packages': 1.1.3
      ansi-colors: 4.1.3
      ci-info: 3.9.0
      enquirer: 2.4.1
      external-editor: 3.1.0
      fs-extra: 7.0.1
      mri: 1.2.0
      p-limit: 2.3.0
      package-manager-detector: 0.2.11
      picocolors: 1.1.1
      resolve-from: 5.0.0
      semver: 7.7.1
      spawndamnit: 3.0.1
      term-size: 2.2.1

  '@changesets/config@3.1.1':
    dependencies:
      '@changesets/errors': 0.2.0
      '@changesets/get-dependents-graph': 2.1.3
      '@changesets/logger': 0.1.1
      '@changesets/types': 6.1.0
      '@manypkg/get-packages': 1.1.3
      fs-extra: 7.0.1
      micromatch: 4.0.8

  '@changesets/errors@0.1.4':
    dependencies:
      extendable-error: 0.1.7

  '@changesets/errors@0.2.0':
    dependencies:
      extendable-error: 0.1.7

  '@changesets/get-dependents-graph@2.1.3':
    dependencies:
      '@changesets/types': 6.1.0
      '@manypkg/get-packages': 1.1.3
      picocolors: 1.1.1
      semver: 7.7.1

  '@changesets/get-release-plan@4.0.8':
    dependencies:
      '@changesets/assemble-release-plan': 6.0.6
      '@changesets/config': 3.1.1
      '@changesets/pre': 2.0.2
      '@changesets/read': 0.6.3
      '@changesets/types': 6.1.0
      '@manypkg/get-packages': 1.1.3

  '@changesets/get-version-range-type@0.4.0': {}

  '@changesets/git@2.0.0':
    dependencies:
      '@babel/runtime': 7.26.9
      '@changesets/errors': 0.1.4
      '@changesets/types': 5.2.1
      '@manypkg/get-packages': 1.1.3
      is-subdir: 1.2.0
      micromatch: 4.0.8
      spawndamnit: 2.0.0

  '@changesets/git@3.0.2':
    dependencies:
      '@changesets/errors': 0.2.0
      '@manypkg/get-packages': 1.1.3
      is-subdir: 1.2.0
      micromatch: 4.0.8
      spawndamnit: 3.0.1

  '@changesets/logger@0.0.5':
    dependencies:
      chalk: 2.4.2

  '@changesets/logger@0.1.1':
    dependencies:
      picocolors: 1.1.1

  '@changesets/parse@0.3.16':
    dependencies:
      '@changesets/types': 5.2.1
      js-yaml: 3.14.1

  '@changesets/parse@0.4.1':
    dependencies:
      '@changesets/types': 6.1.0
      js-yaml: 3.14.1

  '@changesets/pre@2.0.2':
    dependencies:
      '@changesets/errors': 0.2.0
      '@changesets/types': 6.1.0
      '@manypkg/get-packages': 1.1.3
      fs-extra: 7.0.1

  '@changesets/read@0.5.9':
    dependencies:
      '@babel/runtime': 7.26.9
      '@changesets/git': 2.0.0
      '@changesets/logger': 0.0.5
      '@changesets/parse': 0.3.16
      '@changesets/types': 5.2.1
      chalk: 2.4.2
      fs-extra: 7.0.1
      p-filter: 2.1.0

  '@changesets/read@0.6.3':
    dependencies:
      '@changesets/git': 3.0.2
      '@changesets/logger': 0.1.1
      '@changesets/parse': 0.4.1
      '@changesets/types': 6.1.0
      fs-extra: 7.0.1
      p-filter: 2.1.0
      picocolors: 1.1.1

  '@changesets/should-skip-package@0.1.2':
    dependencies:
      '@changesets/types': 6.1.0
      '@manypkg/get-packages': 1.1.3

  '@changesets/types@4.1.0': {}

  '@changesets/types@5.2.1': {}

  '@changesets/types@6.1.0': {}

  '@changesets/write@0.4.0':
    dependencies:
      '@changesets/types': 6.1.0
      fs-extra: 7.0.1
      human-id: 4.1.1
      prettier: 2.8.8

  '@connectrpc/connect-web@2.0.0-rc.3(@bufbuild/protobuf@2.2.3)(@connectrpc/connect@2.0.0-rc.3(@bufbuild/protobuf@2.2.3))':
    dependencies:
      '@bufbuild/protobuf': 2.2.3
      '@connectrpc/connect': 2.0.0-rc.3(@bufbuild/protobuf@2.2.3)

  '@connectrpc/connect@2.0.0-rc.3(@bufbuild/protobuf@2.2.3)':
    dependencies:
      '@bufbuild/protobuf': 2.2.3

  '@esbuild/aix-ppc64@0.25.1':
    optional: true

  '@esbuild/android-arm64@0.25.1':
    optional: true

  '@esbuild/android-arm@0.25.1':
    optional: true

  '@esbuild/android-x64@0.25.1':
    optional: true

  '@esbuild/darwin-arm64@0.25.1':
    optional: true

  '@esbuild/darwin-x64@0.25.1':
    optional: true

  '@esbuild/freebsd-arm64@0.25.1':
    optional: true

  '@esbuild/freebsd-x64@0.25.1':
    optional: true

  '@esbuild/linux-arm64@0.25.1':
    optional: true

  '@esbuild/linux-arm@0.25.1':
    optional: true

  '@esbuild/linux-ia32@0.25.1':
    optional: true

  '@esbuild/linux-loong64@0.25.1':
    optional: true

  '@esbuild/linux-mips64el@0.25.1':
    optional: true

  '@esbuild/linux-ppc64@0.25.1':
    optional: true

  '@esbuild/linux-riscv64@0.25.1':
    optional: true

  '@esbuild/linux-s390x@0.25.1':
    optional: true

  '@esbuild/linux-x64@0.25.1':
    optional: true

  '@esbuild/netbsd-arm64@0.25.1':
    optional: true

  '@esbuild/netbsd-x64@0.25.1':
    optional: true

  '@esbuild/openbsd-arm64@0.25.1':
    optional: true

  '@esbuild/openbsd-x64@0.25.1':
    optional: true

  '@esbuild/sunos-x64@0.25.1':
    optional: true

  '@esbuild/win32-arm64@0.25.1':
    optional: true

  '@esbuild/win32-ia32@0.25.1':
    optional: true

  '@esbuild/win32-x64@0.25.1':
    optional: true

<<<<<<< HEAD
=======
  '@gerrit0/mini-shiki@1.27.2':
    dependencies:
      '@shikijs/engine-oniguruma': 1.29.2
      '@shikijs/types': 1.29.2
      '@shikijs/vscode-textmate': 10.0.2

>>>>>>> 01c3ae83
  '@isaacs/cliui@8.0.2':
    dependencies:
      string-width: 5.1.2
      string-width-cjs: string-width@4.2.3
      strip-ansi: 7.1.0
      strip-ansi-cjs: strip-ansi@6.0.1
      wrap-ansi: 8.1.0
      wrap-ansi-cjs: wrap-ansi@7.0.0

  '@jridgewell/gen-mapping@0.3.8':
    dependencies:
      '@jridgewell/set-array': 1.2.1
      '@jridgewell/sourcemap-codec': 1.5.0
      '@jridgewell/trace-mapping': 0.3.25

  '@jridgewell/resolve-uri@3.1.2': {}

  '@jridgewell/set-array@1.2.1': {}

  '@jridgewell/sourcemap-codec@1.5.0': {}

  '@jridgewell/trace-mapping@0.3.25':
    dependencies:
      '@jridgewell/resolve-uri': 3.1.2
      '@jridgewell/sourcemap-codec': 1.5.0

  '@manypkg/find-root@1.1.0':
    dependencies:
      '@babel/runtime': 7.26.9
      '@types/node': 12.20.55
      find-up: 4.1.0
      fs-extra: 8.1.0

  '@manypkg/get-packages@1.1.3':
    dependencies:
      '@babel/runtime': 7.26.9
      '@changesets/types': 4.1.0
      '@manypkg/find-root': 1.1.0
      fs-extra: 8.1.0
      globby: 11.1.0
      read-yaml-file: 1.1.0

  '@nodelib/fs.scandir@2.1.5':
    dependencies:
      '@nodelib/fs.stat': 2.0.5
      run-parallel: 1.2.0

  '@nodelib/fs.stat@2.0.5': {}

  '@nodelib/fs.walk@1.2.8':
    dependencies:
      '@nodelib/fs.scandir': 2.1.5
      fastq: 1.19.1

  '@pkgjs/parseargs@0.11.0':
    optional: true

  '@rollup/rollup-android-arm-eabi@4.35.0':
    optional: true

  '@rollup/rollup-android-arm64@4.35.0':
    optional: true

  '@rollup/rollup-darwin-arm64@4.35.0':
    optional: true

  '@rollup/rollup-darwin-x64@4.35.0':
    optional: true

  '@rollup/rollup-freebsd-arm64@4.35.0':
    optional: true

  '@rollup/rollup-freebsd-x64@4.35.0':
    optional: true

  '@rollup/rollup-linux-arm-gnueabihf@4.35.0':
    optional: true

  '@rollup/rollup-linux-arm-musleabihf@4.35.0':
    optional: true

  '@rollup/rollup-linux-arm64-gnu@4.35.0':
    optional: true

  '@rollup/rollup-linux-arm64-musl@4.35.0':
    optional: true

  '@rollup/rollup-linux-loongarch64-gnu@4.35.0':
    optional: true

  '@rollup/rollup-linux-powerpc64le-gnu@4.35.0':
    optional: true

  '@rollup/rollup-linux-riscv64-gnu@4.35.0':
    optional: true

  '@rollup/rollup-linux-s390x-gnu@4.35.0':
    optional: true

  '@rollup/rollup-linux-x64-gnu@4.35.0':
    optional: true

  '@rollup/rollup-linux-x64-musl@4.35.0':
    optional: true

  '@rollup/rollup-win32-arm64-msvc@4.35.0':
    optional: true

  '@rollup/rollup-win32-ia32-msvc@4.35.0':
    optional: true

  '@rollup/rollup-win32-x64-msvc@4.35.0':
    optional: true

  '@shikijs/core@1.29.2':
    dependencies:
      '@shikijs/engine-javascript': 1.29.2
      '@shikijs/engine-oniguruma': 1.29.2
      '@shikijs/types': 1.29.2
      '@shikijs/vscode-textmate': 10.0.1
      '@types/hast': 3.0.4
      hast-util-to-html: 9.0.5

  '@shikijs/engine-javascript@1.29.2':
    dependencies:
      '@shikijs/types': 1.29.2
      '@shikijs/vscode-textmate': 10.0.1
      oniguruma-to-es: 2.3.0

  '@shikijs/engine-oniguruma@1.29.2':
    dependencies:
      '@shikijs/types': 1.29.2
      '@shikijs/vscode-textmate': 10.0.2

  '@shikijs/langs@1.29.2':
    dependencies:
      '@shikijs/types': 1.29.2

  '@shikijs/themes@1.29.2':
    dependencies:
      '@shikijs/types': 1.29.2

  '@shikijs/types@1.29.2':
    dependencies:
      '@shikijs/vscode-textmate': 10.0.2
      '@types/hast': 3.0.4

  '@shikijs/vscode-textmate@10.0.2': {}

  '@types/estree@1.0.6': {}

  '@types/hast@3.0.4':
    dependencies:
      '@types/unist': 3.0.3

  '@types/mdast@4.0.4':
    dependencies:
      '@types/unist': 3.0.3

  '@types/node@12.20.55': {}

  '@types/node@22.13.10':
    dependencies:
      undici-types: 6.20.0

  '@types/unist@3.0.3': {}

<<<<<<< HEAD
  '@ungap/structured-clone@1.3.0': {}

  '@vitest/expect@3.0.5':
=======
  '@vitest/expect@3.0.8':
>>>>>>> 01c3ae83
    dependencies:
      '@vitest/spy': 3.0.8
      '@vitest/utils': 3.0.8
      chai: 5.2.0
      tinyrainbow: 2.0.0

<<<<<<< HEAD
  '@vitest/mocker@3.0.5(vite@6.0.11(@types/node@22.13.10)(tsx@4.19.2)(yaml@2.7.0))':
=======
  '@vitest/mocker@3.0.8(vite@6.2.1)':
>>>>>>> 01c3ae83
    dependencies:
      '@vitest/spy': 3.0.8
      estree-walker: 3.0.3
      magic-string: 0.30.17
<<<<<<< HEAD
    optionalDependencies:
      vite: 6.0.11(@types/node@22.13.10)(tsx@4.19.2)(yaml@2.7.0)
=======
      vite: 6.2.1(@types/node@22.13.10)(tsx@4.19.3)
>>>>>>> 01c3ae83

  '@vitest/pretty-format@3.0.8':
    dependencies:
      tinyrainbow: 2.0.0

  '@vitest/runner@3.0.8':
    dependencies:
      '@vitest/utils': 3.0.8
      pathe: 2.0.3

  '@vitest/snapshot@3.0.8':
    dependencies:
      '@vitest/pretty-format': 3.0.8
      magic-string: 0.30.17
      pathe: 2.0.3

  '@vitest/spy@3.0.8':
    dependencies:
      tinyspy: 3.0.2

  '@vitest/utils@3.0.8':
    dependencies:
      '@vitest/pretty-format': 3.0.8
      loupe: 3.1.3
      tinyrainbow: 2.0.0

  ansi-colors@4.1.3: {}

  ansi-regex@5.0.1: {}

  ansi-regex@6.1.0: {}

  ansi-styles@3.2.1:
    dependencies:
      color-convert: 1.9.3

  ansi-styles@4.3.0:
    dependencies:
      color-convert: 2.0.1

  ansi-styles@6.2.1: {}

  any-promise@1.3.0: {}

  argparse@1.0.10:
    dependencies:
      sprintf-js: 1.0.3

  argparse@2.0.1: {}

  array-union@2.1.0: {}

  assertion-error@2.0.1: {}

  balanced-match@1.0.2: {}

  better-path-resolve@1.0.0:
    dependencies:
      is-windows: 1.0.2

  brace-expansion@2.0.1:
    dependencies:
      balanced-match: 1.0.2

  braces@3.0.3:
    dependencies:
      fill-range: 7.1.1

  bundle-require@5.1.0(esbuild@0.25.1):
    dependencies:
      esbuild: 0.25.1
      load-tsconfig: 0.2.5

  cac@6.7.14: {}

<<<<<<< HEAD
  ccount@2.0.1: {}

  chai@5.1.2:
=======
  chai@5.2.0:
>>>>>>> 01c3ae83
    dependencies:
      assertion-error: 2.0.1
      check-error: 2.1.1
      deep-eql: 5.0.2
      loupe: 3.1.3
      pathval: 2.0.0

  chalk@2.4.2:
    dependencies:
      ansi-styles: 3.2.1
      escape-string-regexp: 1.0.5
      supports-color: 5.5.0

  changeset@0.2.6:
    dependencies:
      udc: 1.0.1
      underscore: 1.13.7

  character-entities-html4@2.1.0: {}

  character-entities-legacy@3.0.0: {}

  chardet@0.7.0: {}

  check-error@2.1.1: {}

  chokidar@4.0.3:
    dependencies:
      readdirp: 4.1.2

  ci-info@3.9.0: {}

  color-convert@1.9.3:
    dependencies:
      color-name: 1.1.3

  color-convert@2.0.1:
    dependencies:
      color-name: 1.1.4

  color-name@1.1.3: {}

  color-name@1.1.4: {}

  comma-separated-tokens@2.0.3: {}

  commander@4.1.1: {}

  compare-versions@6.1.1: {}

  consola@3.4.0: {}

  cross-spawn@5.1.0:
    dependencies:
      lru-cache: 4.1.5
      shebang-command: 1.2.0
      which: 1.3.1

  cross-spawn@7.0.6:
    dependencies:
      path-key: 3.1.1
      shebang-command: 2.0.0
      which: 2.0.2

  debug@4.4.0:
    dependencies:
      ms: 2.1.3

  deep-eql@5.0.2: {}

  dequal@2.0.3: {}

  detect-indent@6.1.0: {}

  devlop@1.1.0:
    dependencies:
      dequal: 2.0.3

  dir-glob@3.0.1:
    dependencies:
      path-type: 4.0.0

  dotenv@16.4.7: {}

  e2b@1.0.7:
    dependencies:
      '@bufbuild/protobuf': 2.2.3
      '@connectrpc/connect': 2.0.0-rc.3(@bufbuild/protobuf@2.2.3)
      '@connectrpc/connect-web': 2.0.0-rc.3(@bufbuild/protobuf@2.2.3)(@connectrpc/connect@2.0.0-rc.3(@bufbuild/protobuf@2.2.3))
      compare-versions: 6.1.1
      openapi-fetch: 0.9.8
      platform: 1.3.6

  eastasianwidth@0.2.0: {}

  emoji-regex-xs@1.0.0: {}

  emoji-regex@8.0.0: {}

  emoji-regex@9.2.2: {}

  enquirer@2.4.1:
    dependencies:
      ansi-colors: 4.1.3
      strip-ansi: 6.0.1

  entities@4.5.0: {}

  es-module-lexer@1.6.0: {}

  esbuild@0.25.1:
    optionalDependencies:
      '@esbuild/aix-ppc64': 0.25.1
      '@esbuild/android-arm': 0.25.1
      '@esbuild/android-arm64': 0.25.1
      '@esbuild/android-x64': 0.25.1
      '@esbuild/darwin-arm64': 0.25.1
      '@esbuild/darwin-x64': 0.25.1
      '@esbuild/freebsd-arm64': 0.25.1
      '@esbuild/freebsd-x64': 0.25.1
      '@esbuild/linux-arm': 0.25.1
      '@esbuild/linux-arm64': 0.25.1
      '@esbuild/linux-ia32': 0.25.1
      '@esbuild/linux-loong64': 0.25.1
      '@esbuild/linux-mips64el': 0.25.1
      '@esbuild/linux-ppc64': 0.25.1
      '@esbuild/linux-riscv64': 0.25.1
      '@esbuild/linux-s390x': 0.25.1
      '@esbuild/linux-x64': 0.25.1
      '@esbuild/netbsd-arm64': 0.25.1
      '@esbuild/netbsd-x64': 0.25.1
      '@esbuild/openbsd-arm64': 0.25.1
      '@esbuild/openbsd-x64': 0.25.1
      '@esbuild/sunos-x64': 0.25.1
      '@esbuild/win32-arm64': 0.25.1
      '@esbuild/win32-ia32': 0.25.1
      '@esbuild/win32-x64': 0.25.1

  escape-string-regexp@1.0.5: {}

  esprima@4.0.1: {}

  estree-walker@3.0.3:
    dependencies:
      '@types/estree': 1.0.6

  expect-type@1.2.0: {}

  extendable-error@0.1.7: {}

  external-editor@3.1.0:
    dependencies:
      chardet: 0.7.0
      iconv-lite: 0.4.24
      tmp: 0.0.33

  fast-glob@3.3.3:
    dependencies:
      '@nodelib/fs.stat': 2.0.5
      '@nodelib/fs.walk': 1.2.8
      glob-parent: 5.1.2
      merge2: 1.4.1
      micromatch: 4.0.8

  fastq@1.19.1:
    dependencies:
      reusify: 1.1.0

  fdir@6.4.3(picomatch@4.0.2):
    optionalDependencies:
      picomatch: 4.0.2

  fill-range@7.1.1:
    dependencies:
      to-regex-range: 5.0.1

  find-up@4.1.0:
    dependencies:
      locate-path: 5.0.0
      path-exists: 4.0.0

  foreground-child@3.3.1:
    dependencies:
      cross-spawn: 7.0.6
      signal-exit: 4.1.0

  fs-extra@7.0.1:
    dependencies:
      graceful-fs: 4.2.11
      jsonfile: 4.0.0
      universalify: 0.1.2

  fs-extra@8.1.0:
    dependencies:
      graceful-fs: 4.2.11
      jsonfile: 4.0.0
      universalify: 0.1.2

  fsevents@2.3.3:
    optional: true

  get-tsconfig@4.10.0:
    dependencies:
      resolve-pkg-maps: 1.0.0

  glob-parent@5.1.2:
    dependencies:
      is-glob: 4.0.3

  glob@10.4.5:
    dependencies:
      foreground-child: 3.3.1
      jackspeak: 3.4.3
      minimatch: 9.0.5
      minipass: 7.1.2
      package-json-from-dist: 1.0.1
      path-scurry: 1.11.1

  globby@11.1.0:
    dependencies:
      array-union: 2.1.0
      dir-glob: 3.0.1
      fast-glob: 3.3.3
      ignore: 5.3.2
      merge2: 1.4.1
      slash: 3.0.0

  graceful-fs@4.2.11: {}

  has-flag@3.0.0: {}

<<<<<<< HEAD
  hast-util-to-html@9.0.5:
    dependencies:
      '@types/hast': 3.0.4
      '@types/unist': 3.0.3
      ccount: 2.0.1
      comma-separated-tokens: 2.0.3
      hast-util-whitespace: 3.0.0
      html-void-elements: 3.0.0
      mdast-util-to-hast: 13.2.0
      property-information: 7.0.0
      space-separated-tokens: 2.0.2
      stringify-entities: 4.0.4
      zwitch: 2.0.4

  hast-util-whitespace@3.0.0:
    dependencies:
      '@types/hast': 3.0.4

  html-void-elements@3.0.0: {}

  human-id@1.0.2: {}
=======
  human-id@4.1.1: {}
>>>>>>> 01c3ae83

  iconv-lite@0.4.24:
    dependencies:
      safer-buffer: 2.1.2

  ignore@5.3.2: {}

  is-extglob@2.1.1: {}

  is-fullwidth-code-point@3.0.0: {}

  is-glob@4.0.3:
    dependencies:
      is-extglob: 2.1.1

  is-number@7.0.0: {}

  is-subdir@1.2.0:
    dependencies:
      better-path-resolve: 1.0.0

  is-windows@1.0.2: {}

  isexe@2.0.0: {}

  jackspeak@3.4.3:
    dependencies:
      '@isaacs/cliui': 8.0.2
    optionalDependencies:
      '@pkgjs/parseargs': 0.11.0

  joycon@3.1.1: {}

  js-yaml@3.14.1:
    dependencies:
      argparse: 1.0.10
      esprima: 4.0.1

  jsonfile@4.0.0:
    optionalDependencies:
      graceful-fs: 4.2.11

  lilconfig@3.1.3: {}

  lines-and-columns@1.2.4: {}

  linkify-it@5.0.0:
    dependencies:
      uc.micro: 2.1.0

  load-tsconfig@0.2.5: {}

  locate-path@5.0.0:
    dependencies:
      p-locate: 4.1.0

  lodash.sortby@4.7.0: {}

  lodash.startcase@4.4.0: {}

  loupe@3.1.3: {}

  lru-cache@10.4.3: {}

  lru-cache@4.1.5:
    dependencies:
      pseudomap: 1.0.2
      yallist: 2.1.2

  lunr@2.3.9: {}

  magic-string@0.30.17:
    dependencies:
      '@jridgewell/sourcemap-codec': 1.5.0

  markdown-it@14.1.0:
    dependencies:
      argparse: 2.0.1
      entities: 4.5.0
      linkify-it: 5.0.0
      mdurl: 2.0.0
      punycode.js: 2.3.1
      uc.micro: 2.1.0

  mdast-util-to-hast@13.2.0:
    dependencies:
      '@types/hast': 3.0.4
      '@types/mdast': 4.0.4
      '@ungap/structured-clone': 1.3.0
      devlop: 1.1.0
      micromark-util-sanitize-uri: 2.0.1
      trim-lines: 3.0.1
      unist-util-position: 5.0.0
      unist-util-visit: 5.0.0
      vfile: 6.0.3

  mdurl@2.0.0: {}

  merge2@1.4.1: {}

  micromark-util-character@2.1.1:
    dependencies:
      micromark-util-symbol: 2.0.1
      micromark-util-types: 2.0.2

  micromark-util-encode@2.0.1: {}

  micromark-util-sanitize-uri@2.0.1:
    dependencies:
      micromark-util-character: 2.1.1
      micromark-util-encode: 2.0.1
      micromark-util-symbol: 2.0.1

  micromark-util-symbol@2.0.1: {}

  micromark-util-types@2.0.2: {}

  micromatch@4.0.8:
    dependencies:
      braces: 3.0.3
      picomatch: 2.3.1

  minimatch@9.0.5:
    dependencies:
      brace-expansion: 2.0.1

  minipass@7.1.2: {}

  mri@1.2.0: {}

  ms@2.1.3: {}

  mz@2.7.0:
    dependencies:
      any-promise: 1.3.0
      object-assign: 4.1.1
      thenify-all: 1.6.0

  nanoid@3.3.9: {}

  object-assign@4.1.1: {}

  oniguruma-to-es@2.3.0:
    dependencies:
      emoji-regex-xs: 1.0.0
      regex: 5.1.1
      regex-recursion: 5.1.1

  openapi-fetch@0.9.8:
    dependencies:
      openapi-typescript-helpers: 0.0.8

  openapi-typescript-helpers@0.0.8: {}

  os-tmpdir@1.0.2: {}

  outdent@0.5.0: {}

  p-filter@2.1.0:
    dependencies:
      p-map: 2.1.0

  p-limit@2.3.0:
    dependencies:
      p-try: 2.2.0

  p-locate@4.1.0:
    dependencies:
      p-limit: 2.3.0

  p-map@2.1.0: {}

  p-try@2.2.0: {}

  package-json-from-dist@1.0.1: {}

  package-manager-detector@0.2.11:
    dependencies:
      quansync: 0.2.8

  path-exists@4.0.0: {}

  path-key@3.1.1: {}

  path-scurry@1.11.1:
    dependencies:
      lru-cache: 10.4.3
      minipass: 7.1.2

  path-type@4.0.0: {}

  pathe@2.0.3: {}

  pathval@2.0.0: {}

  picocolors@1.1.1: {}

  picomatch@2.3.1: {}

  picomatch@4.0.2: {}

  pify@4.0.1: {}

  pirates@4.0.6: {}

  platform@1.3.6: {}

<<<<<<< HEAD
  postcss-load-config@6.0.1(postcss@8.5.1)(tsx@4.19.2)(yaml@2.7.0):
    dependencies:
      lilconfig: 3.1.3
    optionalDependencies:
      postcss: 8.5.1
      tsx: 4.19.2
      yaml: 2.7.0
=======
  postcss-load-config@6.0.1(tsx@4.19.3):
    dependencies:
      lilconfig: 3.1.3
      tsx: 4.19.3
>>>>>>> 01c3ae83

  postcss@8.5.3:
    dependencies:
      nanoid: 3.3.9
      picocolors: 1.1.1
      source-map-js: 1.2.1

  prettier@2.8.8: {}

  property-information@7.0.0: {}

  pseudomap@1.0.2: {}

  punycode.js@2.3.1: {}

  punycode@2.3.1: {}

  quansync@0.2.8: {}

  queue-microtask@1.2.3: {}

  read-yaml-file@1.1.0:
    dependencies:
      graceful-fs: 4.2.11
      js-yaml: 3.14.1
      pify: 4.0.1
      strip-bom: 3.0.0

  readdirp@4.1.2: {}

  regenerator-runtime@0.14.1: {}

  regex-recursion@5.1.1:
    dependencies:
      regex: 5.1.1
      regex-utilities: 2.3.0

  regex-utilities@2.3.0: {}

  regex@5.1.1:
    dependencies:
      regex-utilities: 2.3.0

  resolve-from@5.0.0: {}

  resolve-pkg-maps@1.0.0: {}

  reusify@1.1.0: {}

  rollup@4.35.0:
    dependencies:
      '@types/estree': 1.0.6
    optionalDependencies:
      '@rollup/rollup-android-arm-eabi': 4.35.0
      '@rollup/rollup-android-arm64': 4.35.0
      '@rollup/rollup-darwin-arm64': 4.35.0
      '@rollup/rollup-darwin-x64': 4.35.0
      '@rollup/rollup-freebsd-arm64': 4.35.0
      '@rollup/rollup-freebsd-x64': 4.35.0
      '@rollup/rollup-linux-arm-gnueabihf': 4.35.0
      '@rollup/rollup-linux-arm-musleabihf': 4.35.0
      '@rollup/rollup-linux-arm64-gnu': 4.35.0
      '@rollup/rollup-linux-arm64-musl': 4.35.0
      '@rollup/rollup-linux-loongarch64-gnu': 4.35.0
      '@rollup/rollup-linux-powerpc64le-gnu': 4.35.0
      '@rollup/rollup-linux-riscv64-gnu': 4.35.0
      '@rollup/rollup-linux-s390x-gnu': 4.35.0
      '@rollup/rollup-linux-x64-gnu': 4.35.0
      '@rollup/rollup-linux-x64-musl': 4.35.0
      '@rollup/rollup-win32-arm64-msvc': 4.35.0
      '@rollup/rollup-win32-ia32-msvc': 4.35.0
      '@rollup/rollup-win32-x64-msvc': 4.35.0
      fsevents: 2.3.3

  run-parallel@1.2.0:
    dependencies:
      queue-microtask: 1.2.3

  safer-buffer@2.1.2: {}

  semver@7.7.1: {}

  shebang-command@1.2.0:
    dependencies:
      shebang-regex: 1.0.0

  shebang-command@2.0.0:
    dependencies:
      shebang-regex: 3.0.0

  shebang-regex@1.0.0: {}

  shebang-regex@3.0.0: {}

  shiki@1.29.2:
    dependencies:
      '@shikijs/core': 1.29.2
      '@shikijs/engine-javascript': 1.29.2
      '@shikijs/engine-oniguruma': 1.29.2
      '@shikijs/langs': 1.29.2
      '@shikijs/themes': 1.29.2
      '@shikijs/types': 1.29.2
      '@shikijs/vscode-textmate': 10.0.1
      '@types/hast': 3.0.4

  siginfo@2.0.0: {}

  signal-exit@3.0.7: {}

  signal-exit@4.1.0: {}

  slash@3.0.0: {}

  source-map-js@1.2.1: {}

  source-map@0.8.0-beta.0:
    dependencies:
      whatwg-url: 7.1.0

  space-separated-tokens@2.0.2: {}

  spawndamnit@2.0.0:
    dependencies:
      cross-spawn: 5.1.0
      signal-exit: 3.0.7

  spawndamnit@3.0.1:
    dependencies:
      cross-spawn: 7.0.6
      signal-exit: 4.1.0

  sprintf-js@1.0.3: {}

  stackback@0.0.2: {}

  std-env@3.8.1: {}

  string-width@4.2.3:
    dependencies:
      emoji-regex: 8.0.0
      is-fullwidth-code-point: 3.0.0
      strip-ansi: 6.0.1

  string-width@5.1.2:
    dependencies:
      eastasianwidth: 0.2.0
      emoji-regex: 9.2.2
      strip-ansi: 7.1.0

  stringify-entities@4.0.4:
    dependencies:
      character-entities-html4: 2.1.0
      character-entities-legacy: 3.0.0

  strip-ansi@6.0.1:
    dependencies:
      ansi-regex: 5.0.1

  strip-ansi@7.1.0:
    dependencies:
      ansi-regex: 6.1.0

  strip-bom@3.0.0: {}

  sucrase@3.35.0:
    dependencies:
      '@jridgewell/gen-mapping': 0.3.8
      commander: 4.1.1
      glob: 10.4.5
      lines-and-columns: 1.2.4
      mz: 2.7.0
      pirates: 4.0.6
      ts-interface-checker: 0.1.13

  supports-color@5.5.0:
    dependencies:
      has-flag: 3.0.0

  term-size@2.2.1: {}

  thenify-all@1.6.0:
    dependencies:
      thenify: 3.3.1

  thenify@3.3.1:
    dependencies:
      any-promise: 1.3.0

  tinybench@2.9.0: {}

  tinyexec@0.3.2: {}

  tinyglobby@0.2.12:
    dependencies:
      fdir: 6.4.3(picomatch@4.0.2)
      picomatch: 4.0.2

  tinypool@1.0.2: {}

  tinyrainbow@2.0.0: {}

  tinyspy@3.0.2: {}

  tmp@0.0.33:
    dependencies:
      os-tmpdir: 1.0.2

  to-regex-range@5.0.1:
    dependencies:
      is-number: 7.0.0

  tr46@1.0.1:
    dependencies:
      punycode: 2.3.1

  tree-kill@1.2.2: {}

  trim-lines@3.0.1: {}

  ts-interface-checker@0.1.13: {}

<<<<<<< HEAD
  tsup@8.3.6(postcss@8.5.1)(tsx@4.19.2)(typescript@5.7.3)(yaml@2.7.0):
=======
  tsup@8.4.0(tsx@4.19.3)(typescript@5.8.2):
>>>>>>> 01c3ae83
    dependencies:
      bundle-require: 5.1.0(esbuild@0.25.1)
      cac: 6.7.14
      chokidar: 4.0.3
      consola: 3.4.0
      debug: 4.4.0
      esbuild: 0.25.1
      joycon: 3.1.1
      picocolors: 1.1.1
<<<<<<< HEAD
      postcss-load-config: 6.0.1(postcss@8.5.1)(tsx@4.19.2)(yaml@2.7.0)
=======
      postcss-load-config: 6.0.1(tsx@4.19.3)
>>>>>>> 01c3ae83
      resolve-from: 5.0.0
      rollup: 4.35.0
      source-map: 0.8.0-beta.0
      sucrase: 3.35.0
      tinyexec: 0.3.2
      tinyglobby: 0.2.12
      tree-kill: 1.2.2
<<<<<<< HEAD
    optionalDependencies:
      postcss: 8.5.1
      typescript: 5.7.3
=======
      typescript: 5.8.2
>>>>>>> 01c3ae83
    transitivePeerDependencies:
      - jiti
      - supports-color
      - tsx
      - yaml

  tsx@4.19.3:
    dependencies:
      esbuild: 0.25.1
      get-tsconfig: 4.10.0
    optionalDependencies:
      fsevents: 2.3.3

<<<<<<< HEAD
  typedoc-plugin-markdown@4.2.7(typedoc@0.26.8(typescript@5.7.3)):
    dependencies:
      typedoc: 0.26.8(typescript@5.7.3)

  typedoc@0.26.8(typescript@5.7.3):
=======
  typedoc-plugin-markdown@4.4.2(typedoc@0.27.9):
    dependencies:
      typedoc: 0.27.9(typescript@5.8.2)

  typedoc@0.27.9(typescript@5.8.2):
>>>>>>> 01c3ae83
    dependencies:
      lunr: 2.3.9
      markdown-it: 14.1.0
      minimatch: 9.0.5
<<<<<<< HEAD
      shiki: 1.29.2
      typescript: 5.7.3
=======
      typescript: 5.8.2
>>>>>>> 01c3ae83
      yaml: 2.7.0

  typescript@5.8.2: {}

  uc.micro@2.1.0: {}

  udc@1.0.1: {}

  underscore@1.13.7: {}

  undici-types@6.20.0: {}

  unist-util-is@6.0.0:
    dependencies:
      '@types/unist': 3.0.3

  unist-util-position@5.0.0:
    dependencies:
      '@types/unist': 3.0.3

  unist-util-stringify-position@4.0.0:
    dependencies:
      '@types/unist': 3.0.3

  unist-util-visit-parents@6.0.1:
    dependencies:
      '@types/unist': 3.0.3
      unist-util-is: 6.0.0

  unist-util-visit@5.0.0:
    dependencies:
      '@types/unist': 3.0.3
      unist-util-is: 6.0.0
      unist-util-visit-parents: 6.0.1

  universalify@0.1.2: {}

<<<<<<< HEAD
  vfile-message@4.0.2:
    dependencies:
      '@types/unist': 3.0.3
      unist-util-stringify-position: 4.0.0

  vfile@6.0.3:
    dependencies:
      '@types/unist': 3.0.3
      vfile-message: 4.0.2

  vite-node@3.0.5(@types/node@22.13.10)(tsx@4.19.2)(yaml@2.7.0):
=======
  vite-node@3.0.8(@types/node@22.13.10)(tsx@4.19.3):
>>>>>>> 01c3ae83
    dependencies:
      cac: 6.7.14
      debug: 4.4.0
      es-module-lexer: 1.6.0
<<<<<<< HEAD
      pathe: 2.0.2
      vite: 6.0.11(@types/node@22.13.10)(tsx@4.19.2)(yaml@2.7.0)
=======
      pathe: 2.0.3
      vite: 6.2.1(@types/node@22.13.10)(tsx@4.19.3)
>>>>>>> 01c3ae83
    transitivePeerDependencies:
      - '@types/node'
      - jiti
      - less
      - lightningcss
      - sass
      - sass-embedded
      - stylus
      - sugarss
      - supports-color
      - terser
      - tsx
      - yaml

<<<<<<< HEAD
  vite@6.0.11(@types/node@22.13.10)(tsx@4.19.2)(yaml@2.7.0):
    dependencies:
      esbuild: 0.24.2
      postcss: 8.5.1
      rollup: 4.34.2
=======
  vite@6.2.1(@types/node@22.13.10)(tsx@4.19.3):
    dependencies:
      '@types/node': 22.13.10
      esbuild: 0.25.1
      postcss: 8.5.3
      rollup: 4.35.0
      tsx: 4.19.3
>>>>>>> 01c3ae83
    optionalDependencies:
      '@types/node': 22.13.10
      fsevents: 2.3.3
      tsx: 4.19.2
      yaml: 2.7.0

<<<<<<< HEAD
  vitest@3.0.5(@types/node@22.13.10)(tsx@4.19.2)(yaml@2.7.0):
    dependencies:
      '@vitest/expect': 3.0.5
      '@vitest/mocker': 3.0.5(vite@6.0.11(@types/node@22.13.10)(tsx@4.19.2)(yaml@2.7.0))
      '@vitest/pretty-format': 3.0.5
      '@vitest/runner': 3.0.5
      '@vitest/snapshot': 3.0.5
      '@vitest/spy': 3.0.5
      '@vitest/utils': 3.0.5
      chai: 5.1.2
=======
  vitest@3.0.8(@types/node@22.13.10)(tsx@4.19.3):
    dependencies:
      '@types/node': 22.13.10
      '@vitest/expect': 3.0.8
      '@vitest/mocker': 3.0.8(vite@6.2.1)
      '@vitest/pretty-format': 3.0.8
      '@vitest/runner': 3.0.8
      '@vitest/snapshot': 3.0.8
      '@vitest/spy': 3.0.8
      '@vitest/utils': 3.0.8
      chai: 5.2.0
>>>>>>> 01c3ae83
      debug: 4.4.0
      expect-type: 1.2.0
      magic-string: 0.30.17
      pathe: 2.0.3
      std-env: 3.8.1
      tinybench: 2.9.0
      tinyexec: 0.3.2
      tinypool: 1.0.2
      tinyrainbow: 2.0.0
<<<<<<< HEAD
      vite: 6.0.11(@types/node@22.13.10)(tsx@4.19.2)(yaml@2.7.0)
      vite-node: 3.0.5(@types/node@22.13.10)(tsx@4.19.2)(yaml@2.7.0)
=======
      vite: 6.2.1(@types/node@22.13.10)(tsx@4.19.3)
      vite-node: 3.0.8(@types/node@22.13.10)(tsx@4.19.3)
>>>>>>> 01c3ae83
      why-is-node-running: 2.3.0
    optionalDependencies:
      '@types/node': 22.13.10
    transitivePeerDependencies:
      - jiti
      - less
      - lightningcss
      - msw
      - sass
      - sass-embedded
      - stylus
      - sugarss
      - supports-color
      - terser
      - tsx
      - yaml

  webidl-conversions@4.0.2: {}

  whatwg-url@7.1.0:
    dependencies:
      lodash.sortby: 4.7.0
      tr46: 1.0.1
      webidl-conversions: 4.0.2

  which@1.3.1:
    dependencies:
      isexe: 2.0.0

  which@2.0.2:
    dependencies:
      isexe: 2.0.0

  why-is-node-running@2.3.0:
    dependencies:
      siginfo: 2.0.0
      stackback: 0.0.2

  wrap-ansi@7.0.0:
    dependencies:
      ansi-styles: 4.3.0
      string-width: 4.2.3
      strip-ansi: 6.0.1

  wrap-ansi@8.1.0:
    dependencies:
      ansi-styles: 6.2.1
      string-width: 5.1.2
      strip-ansi: 7.1.0

  yallist@2.1.2: {}

  yaml@2.7.0: {}

  zwitch@2.0.4: {}<|MERGE_RESOLUTION|>--- conflicted
+++ resolved
@@ -32,38 +32,22 @@
         version: 16.4.7
       tsup:
         specifier: ^8.3.5
-<<<<<<< HEAD
-        version: 8.3.6(postcss@8.5.1)(tsx@4.19.2)(typescript@5.7.3)(yaml@2.7.0)
-=======
-        version: 8.4.0(tsx@4.19.3)(typescript@5.8.2)
->>>>>>> 01c3ae83
+        version: 8.4.0(postcss@8.5.3)(tsx@4.19.3)(typescript@5.8.2)(yaml@2.7.0)
       tsx:
         specifier: ^4.19.2
         version: 4.19.3
       typedoc:
-<<<<<<< HEAD
         specifier: 0.26.8
-        version: 0.26.8(typescript@5.7.3)
+        version: 0.26.8(typescript@5.8.2)
       typedoc-plugin-markdown:
         specifier: 4.2.7
-        version: 4.2.7(typedoc@0.26.8(typescript@5.7.3))
-=======
-        specifier: ^0.27.9
-        version: 0.27.9(typescript@5.8.2)
-      typedoc-plugin-markdown:
-        specifier: ^4.2.7
-        version: 4.4.2(typedoc@0.27.9)
->>>>>>> 01c3ae83
+        version: 4.2.7(typedoc@0.26.8(typescript@5.8.2))
       typescript:
         specifier: ^5.6.3
         version: 5.8.2
       vitest:
         specifier: ^3.0.5
-<<<<<<< HEAD
-        version: 3.0.5(@types/node@22.13.10)(tsx@4.19.2)(yaml@2.7.0)
-=======
-        version: 3.0.8(@types/node@22.13.10)(tsx@4.19.3)
->>>>>>> 01c3ae83
+        version: 3.0.8(@types/node@22.13.10)(tsx@4.19.3)(yaml@2.7.0)
 
   packages/python-sdk: {}
 
@@ -488,16 +472,11 @@
   '@types/unist@3.0.3':
     resolution: {integrity: sha512-ko/gIFJRv177XgZsZcBwnqJN5x/Gien8qNOn0D5bQU/zAzVf9Zt3BlcUiLqhV9y4ARk0GbT3tnUiPNgnTXzc/Q==}
 
-<<<<<<< HEAD
   '@ungap/structured-clone@1.3.0':
     resolution: {integrity: sha512-WmoN8qaIAo7WTYWbAZuG8PYEhn5fkz7dZrqTBZ7dtt//lL2Gwms1IcnQ5yHqjDfX8Ft5j4YzDM23f87zBfDe9g==}
 
-  '@vitest/expect@3.0.5':
-    resolution: {integrity: sha512-nNIOqupgZ4v5jWuQx2DSlHLEs7Q4Oh/7AYwNyE+k0UQzG7tSmjPXShUikn1mpNGzYEN2jJbTvLejwShMitovBA==}
-=======
   '@vitest/expect@3.0.8':
     resolution: {integrity: sha512-Xu6TTIavTvSSS6LZaA3EebWFr6tsoXPetOWNMOlc7LO88QVVBwq2oQWBoDiLCN6YTvNYsGSjqOO8CAdjom5DCQ==}
->>>>>>> 01c3ae83
 
   '@vitest/mocker@3.0.8':
     resolution: {integrity: sha512-n3LjS7fcW1BCoF+zWZxG7/5XvuYH+lsFg+BDwwAz0arIwHQJFUEsKBQ0BLU49fCxuM/2HSeBPHQD8WjgrxMfow==}
@@ -590,16 +569,11 @@
     resolution: {integrity: sha512-b6Ilus+c3RrdDk+JhLKUAQfzzgLEPy6wcXqS7f/xe1EETvsDP6GORG7SFuOs6cID5YkqchW/LXZbX5bc8j7ZcQ==}
     engines: {node: '>=8'}
 
-<<<<<<< HEAD
   ccount@2.0.1:
     resolution: {integrity: sha512-eyrF0jiFpY+3drT6383f1qhkbGsLSifNAjA61IUjZjmLCWjItY6LB9ft9YhoDgwfmclB2zhu51Lc7+95b8NRAg==}
 
-  chai@5.1.2:
-    resolution: {integrity: sha512-aGtmf24DW6MLHHG5gCx4zaI3uBq3KRtxeVs0DjFH6Z0rDNbsvTxFASFvdj79pxjxZ8/5u3PIiN3IwEIQkiiuPw==}
-=======
   chai@5.2.0:
     resolution: {integrity: sha512-mCuXncKXk5iCLhfhwTc0izo0gtEmpz5CtG2y8GiOINBlMVS6v8TMRc5TaLWKS6692m9+dVVfzgeVxR5UxWHTYw==}
->>>>>>> 01c3ae83
     engines: {node: '>=12'}
 
   chalk@2.4.2:
@@ -813,7 +787,6 @@
     resolution: {integrity: sha512-sKJf1+ceQBr4SMkvQnBDNDtf4TXpVhVGateu0t918bl30FnbE2m4vNLX+VWe/dpjlb+HugGYzW7uQXH98HPEYw==}
     engines: {node: '>=4'}
 
-<<<<<<< HEAD
   hast-util-to-html@9.0.5:
     resolution: {integrity: sha512-OguPdidb+fbHQSU4Q4ZiLKnzWo8Wwsf5bZfbvu7//a9oTYoqD/fWpe96NuHkoS9h0ccGOTe0C4NGXdtS0iObOw==}
 
@@ -823,13 +796,9 @@
   html-void-elements@3.0.0:
     resolution: {integrity: sha512-bEqo66MRXsUGxWHV5IP0PUiAWwoEjba4VCzg0LjFJBpchPaTfyfCKTG6bc5F8ucKec3q5y6qOdGyYTSBEvhCrg==}
 
-  human-id@1.0.2:
-    resolution: {integrity: sha512-UNopramDEhHJD+VR+ehk8rOslwSfByxPIZyJRfV739NDhN5LF1fa1MqnzKm2lGTQRjNrjK19Q5fhkgIfjlVUKw==}
-=======
   human-id@4.1.1:
     resolution: {integrity: sha512-3gKm/gCSUipeLsRYZbbdA1BD83lBoWUkZ7G9VFrhWPAU76KwYo5KR8V28bpoPm/ygy0x5/GCbpRQdY7VLYCoIg==}
     hasBin: true
->>>>>>> 01c3ae83
 
   iconv-lite@0.4.24:
     resolution: {integrity: sha512-v3MXnZAcvnywkTUEZomIActle7RXXeedOR31wwl7VlyoXO4Qi9arvSenNQWne1TcRwhCL1HwLI21bEqdpj8/rA==}
@@ -1329,13 +1298,8 @@
     engines: {node: '>=18.0.0'}
     hasBin: true
 
-<<<<<<< HEAD
   typedoc-plugin-markdown@4.2.7:
     resolution: {integrity: sha512-bLsQdweSm48P9j6kGqQ3/4GCH5zu2EnURSkkxqirNc+uVFE9YK825ogDw+WbNkRHIV6eZK/1U43gT7YfglyYOg==}
-=======
-  typedoc-plugin-markdown@4.4.2:
-    resolution: {integrity: sha512-kJVkU2Wd+AXQpyL6DlYXXRrfNrHrEIUgiABWH8Z+2Lz5Sq6an4dQ/hfvP75bbokjNDUskOdFlEEm/0fSVyC7eg==}
->>>>>>> 01c3ae83
     engines: {node: '>= 18'}
     peerDependencies:
       typedoc: 0.26.x
@@ -1383,19 +1347,14 @@
     resolution: {integrity: sha512-rBJeI5CXAlmy1pV+617WB9J63U6XcazHHF2f2dbJix4XzpUF0RS3Zbj0FGIOCAva5P/d/GBOYaACQ1w+0azUkg==}
     engines: {node: '>= 4.0.0'}
 
-<<<<<<< HEAD
   vfile-message@4.0.2:
     resolution: {integrity: sha512-jRDZ1IMLttGj41KcZvlrYAaI3CfqpLpfpf+Mfig13viT6NKvRzWZ+lXz0Y5D60w6uJIBAOGq9mSHf0gktF0duw==}
 
   vfile@6.0.3:
     resolution: {integrity: sha512-KzIbH/9tXat2u30jf+smMwFCsno4wHVdNmzFyL+T/L3UGqqk6JKfVqOFOZEpZSHADH1k40ab6NUIXZq422ov3Q==}
 
-  vite-node@3.0.5:
-    resolution: {integrity: sha512-02JEJl7SbtwSDJdYS537nU6l+ktdvcREfLksk/NDAqtdKWGqHl+joXzEubHROmS3E6pip+Xgu2tFezMu75jH7A==}
-=======
   vite-node@3.0.8:
     resolution: {integrity: sha512-6PhR4H9VGlcwXZ+KWCdMqbtG649xCPZqfI9j2PsK1FcXgEzro5bGHcVKFCTqPLaNKZES8Evqv4LwvZARsq5qlg==}
->>>>>>> 01c3ae83
     engines: {node: ^18.0.0 || ^20.0.0 || >=22.0.0}
     hasBin: true
 
@@ -1776,15 +1735,6 @@
   '@esbuild/win32-x64@0.25.1':
     optional: true
 
-<<<<<<< HEAD
-=======
-  '@gerrit0/mini-shiki@1.27.2':
-    dependencies:
-      '@shikijs/engine-oniguruma': 1.29.2
-      '@shikijs/types': 1.29.2
-      '@shikijs/vscode-textmate': 10.0.2
-
->>>>>>> 01c3ae83
   '@isaacs/cliui@8.0.2':
     dependencies:
       string-width: 5.1.2
@@ -1904,14 +1854,14 @@
       '@shikijs/engine-javascript': 1.29.2
       '@shikijs/engine-oniguruma': 1.29.2
       '@shikijs/types': 1.29.2
-      '@shikijs/vscode-textmate': 10.0.1
+      '@shikijs/vscode-textmate': 10.0.2
       '@types/hast': 3.0.4
       hast-util-to-html: 9.0.5
 
   '@shikijs/engine-javascript@1.29.2':
     dependencies:
       '@shikijs/types': 1.29.2
-      '@shikijs/vscode-textmate': 10.0.1
+      '@shikijs/vscode-textmate': 10.0.2
       oniguruma-to-es: 2.3.0
 
   '@shikijs/engine-oniguruma@1.29.2':
@@ -1952,34 +1902,22 @@
 
   '@types/unist@3.0.3': {}
 
-<<<<<<< HEAD
   '@ungap/structured-clone@1.3.0': {}
 
-  '@vitest/expect@3.0.5':
-=======
   '@vitest/expect@3.0.8':
->>>>>>> 01c3ae83
     dependencies:
       '@vitest/spy': 3.0.8
       '@vitest/utils': 3.0.8
       chai: 5.2.0
       tinyrainbow: 2.0.0
 
-<<<<<<< HEAD
-  '@vitest/mocker@3.0.5(vite@6.0.11(@types/node@22.13.10)(tsx@4.19.2)(yaml@2.7.0))':
-=======
-  '@vitest/mocker@3.0.8(vite@6.2.1)':
->>>>>>> 01c3ae83
+  '@vitest/mocker@3.0.8(vite@6.2.1(@types/node@22.13.10)(tsx@4.19.3)(yaml@2.7.0))':
     dependencies:
       '@vitest/spy': 3.0.8
       estree-walker: 3.0.3
       magic-string: 0.30.17
-<<<<<<< HEAD
     optionalDependencies:
-      vite: 6.0.11(@types/node@22.13.10)(tsx@4.19.2)(yaml@2.7.0)
-=======
-      vite: 6.2.1(@types/node@22.13.10)(tsx@4.19.3)
->>>>>>> 01c3ae83
+      vite: 6.2.1(@types/node@22.13.10)(tsx@4.19.3)(yaml@2.7.0)
 
   '@vitest/pretty-format@3.0.8':
     dependencies:
@@ -2055,13 +1993,9 @@
 
   cac@6.7.14: {}
 
-<<<<<<< HEAD
   ccount@2.0.1: {}
 
-  chai@5.1.2:
-=======
   chai@5.2.0:
->>>>>>> 01c3ae83
     dependencies:
       assertion-error: 2.0.1
       check-error: 2.1.1
@@ -2293,7 +2227,6 @@
 
   has-flag@3.0.0: {}
 
-<<<<<<< HEAD
   hast-util-to-html@9.0.5:
     dependencies:
       '@types/hast': 3.0.4
@@ -2314,10 +2247,7 @@
 
   html-void-elements@3.0.0: {}
 
-  human-id@1.0.2: {}
-=======
   human-id@4.1.1: {}
->>>>>>> 01c3ae83
 
   iconv-lite@0.4.24:
     dependencies:
@@ -2525,20 +2455,13 @@
 
   platform@1.3.6: {}
 
-<<<<<<< HEAD
-  postcss-load-config@6.0.1(postcss@8.5.1)(tsx@4.19.2)(yaml@2.7.0):
+  postcss-load-config@6.0.1(postcss@8.5.3)(tsx@4.19.3)(yaml@2.7.0):
     dependencies:
       lilconfig: 3.1.3
     optionalDependencies:
-      postcss: 8.5.1
-      tsx: 4.19.2
+      postcss: 8.5.3
+      tsx: 4.19.3
       yaml: 2.7.0
-=======
-  postcss-load-config@6.0.1(tsx@4.19.3):
-    dependencies:
-      lilconfig: 3.1.3
-      tsx: 4.19.3
->>>>>>> 01c3ae83
 
   postcss@8.5.3:
     dependencies:
@@ -2641,7 +2564,7 @@
       '@shikijs/langs': 1.29.2
       '@shikijs/themes': 1.29.2
       '@shikijs/types': 1.29.2
-      '@shikijs/vscode-textmate': 10.0.1
+      '@shikijs/vscode-textmate': 10.0.2
       '@types/hast': 3.0.4
 
   siginfo@2.0.0: {}
@@ -2760,11 +2683,7 @@
 
   ts-interface-checker@0.1.13: {}
 
-<<<<<<< HEAD
-  tsup@8.3.6(postcss@8.5.1)(tsx@4.19.2)(typescript@5.7.3)(yaml@2.7.0):
-=======
-  tsup@8.4.0(tsx@4.19.3)(typescript@5.8.2):
->>>>>>> 01c3ae83
+  tsup@8.4.0(postcss@8.5.3)(tsx@4.19.3)(typescript@5.8.2)(yaml@2.7.0):
     dependencies:
       bundle-require: 5.1.0(esbuild@0.25.1)
       cac: 6.7.14
@@ -2774,11 +2693,7 @@
       esbuild: 0.25.1
       joycon: 3.1.1
       picocolors: 1.1.1
-<<<<<<< HEAD
-      postcss-load-config: 6.0.1(postcss@8.5.1)(tsx@4.19.2)(yaml@2.7.0)
-=======
-      postcss-load-config: 6.0.1(tsx@4.19.3)
->>>>>>> 01c3ae83
+      postcss-load-config: 6.0.1(postcss@8.5.3)(tsx@4.19.3)(yaml@2.7.0)
       resolve-from: 5.0.0
       rollup: 4.35.0
       source-map: 0.8.0-beta.0
@@ -2786,13 +2701,9 @@
       tinyexec: 0.3.2
       tinyglobby: 0.2.12
       tree-kill: 1.2.2
-<<<<<<< HEAD
     optionalDependencies:
-      postcss: 8.5.1
-      typescript: 5.7.3
-=======
+      postcss: 8.5.3
       typescript: 5.8.2
->>>>>>> 01c3ae83
     transitivePeerDependencies:
       - jiti
       - supports-color
@@ -2806,29 +2717,17 @@
     optionalDependencies:
       fsevents: 2.3.3
 
-<<<<<<< HEAD
-  typedoc-plugin-markdown@4.2.7(typedoc@0.26.8(typescript@5.7.3)):
-    dependencies:
-      typedoc: 0.26.8(typescript@5.7.3)
-
-  typedoc@0.26.8(typescript@5.7.3):
-=======
-  typedoc-plugin-markdown@4.4.2(typedoc@0.27.9):
-    dependencies:
-      typedoc: 0.27.9(typescript@5.8.2)
-
-  typedoc@0.27.9(typescript@5.8.2):
->>>>>>> 01c3ae83
+  typedoc-plugin-markdown@4.2.7(typedoc@0.26.8(typescript@5.8.2)):
+    dependencies:
+      typedoc: 0.26.8(typescript@5.8.2)
+
+  typedoc@0.26.8(typescript@5.8.2):
     dependencies:
       lunr: 2.3.9
       markdown-it: 14.1.0
       minimatch: 9.0.5
-<<<<<<< HEAD
       shiki: 1.29.2
-      typescript: 5.7.3
-=======
       typescript: 5.8.2
->>>>>>> 01c3ae83
       yaml: 2.7.0
 
   typescript@5.8.2: {}
@@ -2866,7 +2765,6 @@
 
   universalify@0.1.2: {}
 
-<<<<<<< HEAD
   vfile-message@4.0.2:
     dependencies:
       '@types/unist': 3.0.3
@@ -2877,21 +2775,13 @@
       '@types/unist': 3.0.3
       vfile-message: 4.0.2
 
-  vite-node@3.0.5(@types/node@22.13.10)(tsx@4.19.2)(yaml@2.7.0):
-=======
-  vite-node@3.0.8(@types/node@22.13.10)(tsx@4.19.3):
->>>>>>> 01c3ae83
+  vite-node@3.0.8(@types/node@22.13.10)(tsx@4.19.3)(yaml@2.7.0):
     dependencies:
       cac: 6.7.14
       debug: 4.4.0
       es-module-lexer: 1.6.0
-<<<<<<< HEAD
-      pathe: 2.0.2
-      vite: 6.0.11(@types/node@22.13.10)(tsx@4.19.2)(yaml@2.7.0)
-=======
       pathe: 2.0.3
-      vite: 6.2.1(@types/node@22.13.10)(tsx@4.19.3)
->>>>>>> 01c3ae83
+      vite: 6.2.1(@types/node@22.13.10)(tsx@4.19.3)(yaml@2.7.0)
     transitivePeerDependencies:
       - '@types/node'
       - jiti
@@ -2906,51 +2796,27 @@
       - tsx
       - yaml
 
-<<<<<<< HEAD
-  vite@6.0.11(@types/node@22.13.10)(tsx@4.19.2)(yaml@2.7.0):
-    dependencies:
-      esbuild: 0.24.2
-      postcss: 8.5.1
-      rollup: 4.34.2
-=======
-  vite@6.2.1(@types/node@22.13.10)(tsx@4.19.3):
-    dependencies:
-      '@types/node': 22.13.10
+  vite@6.2.1(@types/node@22.13.10)(tsx@4.19.3)(yaml@2.7.0):
+    dependencies:
       esbuild: 0.25.1
       postcss: 8.5.3
       rollup: 4.35.0
-      tsx: 4.19.3
->>>>>>> 01c3ae83
     optionalDependencies:
       '@types/node': 22.13.10
       fsevents: 2.3.3
-      tsx: 4.19.2
+      tsx: 4.19.3
       yaml: 2.7.0
 
-<<<<<<< HEAD
-  vitest@3.0.5(@types/node@22.13.10)(tsx@4.19.2)(yaml@2.7.0):
-    dependencies:
-      '@vitest/expect': 3.0.5
-      '@vitest/mocker': 3.0.5(vite@6.0.11(@types/node@22.13.10)(tsx@4.19.2)(yaml@2.7.0))
-      '@vitest/pretty-format': 3.0.5
-      '@vitest/runner': 3.0.5
-      '@vitest/snapshot': 3.0.5
-      '@vitest/spy': 3.0.5
-      '@vitest/utils': 3.0.5
-      chai: 5.1.2
-=======
-  vitest@3.0.8(@types/node@22.13.10)(tsx@4.19.3):
-    dependencies:
-      '@types/node': 22.13.10
+  vitest@3.0.8(@types/node@22.13.10)(tsx@4.19.3)(yaml@2.7.0):
+    dependencies:
       '@vitest/expect': 3.0.8
-      '@vitest/mocker': 3.0.8(vite@6.2.1)
+      '@vitest/mocker': 3.0.8(vite@6.2.1(@types/node@22.13.10)(tsx@4.19.3)(yaml@2.7.0))
       '@vitest/pretty-format': 3.0.8
       '@vitest/runner': 3.0.8
       '@vitest/snapshot': 3.0.8
       '@vitest/spy': 3.0.8
       '@vitest/utils': 3.0.8
       chai: 5.2.0
->>>>>>> 01c3ae83
       debug: 4.4.0
       expect-type: 1.2.0
       magic-string: 0.30.17
@@ -2960,13 +2826,8 @@
       tinyexec: 0.3.2
       tinypool: 1.0.2
       tinyrainbow: 2.0.0
-<<<<<<< HEAD
-      vite: 6.0.11(@types/node@22.13.10)(tsx@4.19.2)(yaml@2.7.0)
-      vite-node: 3.0.5(@types/node@22.13.10)(tsx@4.19.2)(yaml@2.7.0)
-=======
-      vite: 6.2.1(@types/node@22.13.10)(tsx@4.19.3)
-      vite-node: 3.0.8(@types/node@22.13.10)(tsx@4.19.3)
->>>>>>> 01c3ae83
+      vite: 6.2.1(@types/node@22.13.10)(tsx@4.19.3)(yaml@2.7.0)
+      vite-node: 3.0.8(@types/node@22.13.10)(tsx@4.19.3)(yaml@2.7.0)
       why-is-node-running: 2.3.0
     optionalDependencies:
       '@types/node': 22.13.10
