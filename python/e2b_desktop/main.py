--- conflicted
+++ resolved
@@ -13,13 +13,8 @@
     def screenshot(
         self,
         name: str,
-<<<<<<< HEAD
         on_stdout: Optional[Callable[[str], None]] = None,
         on_stderr: Optional[Callable[[str], None]] = None,
-=======
-        on_stdout: Callable[[str], None] | None = None,
-        on_stderr: Callable[[str], None] | None = None,
->>>>>>> 33a8b511
     ):
         """
         Take a screenshot and save it to the given name.
@@ -186,13 +181,8 @@
     def pyautogui(
         self,
         pyautogui_code: str,
-<<<<<<< HEAD
         on_stdout: Optional[Callable[[str], None]] = None,
         on_stderr: Optional[Callable[[str], None]] = None,
-=======
-        on_stdout: Callable[[str], None] | None = None,
-        on_stderr: Callable[[str], None] | None = None,
->>>>>>> 33a8b511
     ):
         code_path = f"/home/user/code-{uuid.uuid4()}.py"
 
